[[
  name: _th_set_
  cname: set
  variants: function
  cpu_half: True
  cpu_bool: True
  cuda_bool: True
  device_guard: False
  return: argument 0
  options:
    - cname: set
      scalar_check: source_->dim() == 0
      arguments:
        - THTensor* self
        - THTensor* source
    - cname: setStorage
      scalar_check: False
      arguments:
        - THTensor* self
        - CONSTANT NULL, 0, {0}, {}
    - cname: setStorage
      scalar_check: False
      arguments:
        - THTensor* self
        - THStorage* source
        - CONSTANT 0
        - CONSTANT {static_cast<int64_t>(source.size())}
        - CONSTANT {}
    - cname: setStorage
      arguments:
        - THTensor* self
        - THStorage* source
        - long storage_offset
        - IntArrayRefSize size
        - arg: IntArrayRef stride
          default: {}
]]
[[
  name: _th_fill_
  return: self
  cname: fill
  variants: function
  cpu_half: True
  cpu_bool: True
  cuda_bool: True
  options:
    - arguments:
      - THTensor* self
      - real value
    - zero_dim_tensor_only: True
      arguments:
      - THTensor* self
      - THTensor* value
]]
[[
  name: _th_is_set_to
  cname: isSetTo
  variants:
    - function
  cpu_half: True
  cpu_bool: True
  cuda_bool: True
  device_guard: False
  return: bool
  arguments:
    - THTensor* self
    - THTensor* tensor
]]
[[
  name: _th_masked_fill_
  cname: maskedFill
  variants: function
  return: self
  options:
    - arguments:
      - arg: THTensor* self
        broadcast: mask inplace fallback types:Byte
      - THByteTensor* mask
      - real value
    - zero_dim_tensor_only: True
      arguments:
      - arg: THTensor* self
        broadcast: mask inplace fallback types:Byte
      - THByteTensor* mask
      - THTensor* value
]]
[[
  name: _th_masked_fill_bool_
  cname: maskedFillBool
  variants: function
  return: self
  options:
    - arguments:
      - arg: THTensor* self
        broadcast: mask inplace fallback types:Bool
      - THBoolTensor* mask
      - real value
    - zero_dim_tensor_only: True
      arguments:
      - arg: THTensor* self
        broadcast: mask inplace fallback types:Bool
      - THBoolTensor* mask
      - THTensor* value
]]
[[
  name: _th_masked_scatter_
  cname: maskedCopy
  variants: function
  return: self
  arguments:
    - arg: THTensor* self
      broadcast: mask inplace fallback types:Byte
    - THByteTensor* mask
    - THTensor* source
]]
[[
  name: _th_masked_scatter_bool_
  cname: maskedCopyBool
  variants: function
  return: self
  arguments:
    - arg: THTensor* self
      broadcast: mask inplace fallback types:Bool
    - THBoolTensor* mask
    - THTensor* source
]]
[[
  name: _th_masked_select
  cname: maskedSelect
  cpu_bool: True
  cuda_bool: True
  variants:
    - function
  return: argument 0
  arguments:
    - arg: THTensor* result
      output: True
    - arg: THTensor* self
      broadcast: mask fallback types:Byte
    - THByteTensor* mask
]]
[[
  name: _th_masked_select_bool
  cname: maskedSelectBool
  cpu_bool: True
  cuda_bool: True
  variants:
    - function
  return: argument 0
  arguments:
    - arg: THTensor* result
      output: True
    - arg: THTensor* self
      broadcast: mask fallback types:Bool
    - THBoolTensor* mask
]]
[[
  name: _th_nonzero
  cname: nonzero
  cpu_half: True
  cpu_bool: True
  cuda_bool: True
  variants:
    - function
  return: argument 0
  scalar_check: false
  arguments:
    - arg: THIndexTensor* result
      output: True
    - THTensor* self
]]
[[
  name: _th_clone
  cname: newClone
  return: THTensor*
  variants:
    - function
  cpu_half: True
  cpu_bool: True
  cuda_bool: True
  arguments:
    - THTensor* self
]]
[[
  name: _th_view
  cname: newView
  cpu_half: True
  cpu_bool: True
  cuda_bool: True
  variants:
    - function
  device_guard: False
  return: THTensor*
  arguments:
    - THTensor* self
    - arg: IntArrayRefSize size
      long_args: True
]]
[[
  name: _th_resize_as_
  cname: resizeAs
  cpu_half: True
  cpu_bool: True
  cuda_bool: True
  variants:
    - function
  return: self
  scalar_check: the_template_->dim() == 0
  arguments:
    - THTensor* self
    - THTensor* the_template
]]
[[
  name: _th_index_select
  cpu_bool: True
  cuda_bool: True
  cname: indexSelect
  variants:
    - function
  return: argument 0
  arguments:
    - arg: THTensor* result
      output: True
    - THTensor* self
    - arg: long dim
      wrap_dim: self
    - THIndexTensor* index
]]
[[
  name: _th_index_copy_
  cname: indexCopy
  cpu_bool: True
  cuda_bool: True
  variants: function
  return: argument 0
  arguments:
    - THTensor* self
    - arg: long dim
      wrap_dim: self
    - THIndexTensor* index
    - THTensor* source
]]
[[
  name: _th_take
  cpu_bool: True
  cuda_bool: True
  cname: take
  variants:
    - function
  return: argument 0
  scalar_check: index_->dim() == 0
  arguments:
    - arg: THTensor* result
      output: True
    - THTensor* self
    - THIndexTensor* index
]]
[[
  name: _th_put_
  cpu_bool: True
  cuda_bool: True
  cname: put
  variants: function
  backends:
    - CPU
    - CUDA
  return: argument 0
  arguments:
    - THTensor* self
    - THIndexTensor* index
    - THTensor* source
    - arg: bool accumulate
      default: "false"
]]
[[
  name: _th_index_add_
  cname: indexAdd
  variants: function
  return: argument 0
  arguments:
    - THTensor* self
    - arg: long dim
      wrap_dim: self
    - THIndexTensor* index
    - THTensor* source
]]
[[
  name: _th_index_fill_
  cpu_bool: True
  cuda_bool: True
  cname: indexFill
  variants: function
  return: argument 0
  options:
    - arguments:
      - THTensor* self
      - arg: long dim
        wrap_dim: self
      - THIndexTensor* index
      - real value
    - zero_dim_tensor_only: True
      arguments:
        - THTensor* self
        - arg: long dim
          wrap_dim: self
        - THIndexTensor* index
        - THTensor* value
]]
[[
  name: _th_unfold
  cname: unfold
  variants:
    - function
  cpu_half: True
  cpu_bool: True
  cuda_bool: True
  device_guard: False
  return: argument 0
  arguments:
    - arg: THTensor* result
      output: True
    - THTensor* self
    - arg: long dimension
      wrap_dim: self
    - long size
    - long step
]]
[[
  name: _th_scatter_
  return: argument 0
  variants: function
  options:
    - cname: scatter
      arguments:
        - THTensor* self
        - arg: long dim
          wrap_dim: self
        - THIndexTensor* index
        - THTensor* src
    - cname: scatterFill
      arguments:
        - THTensor* self
        - arg: long dim
          wrap_dim: self
        - THIndexTensor* index
        - real value
]]
[[
  name: _th_scatter_add_
  return: argument 0
  cname: scatterAdd
  variants: function
  arguments:
    - THTensor* self
    - arg: long dim
      wrap_dim: self
    - THIndexTensor* index
    - THTensor* src
]]
[[
  name: _th_gather
  cname: gather
  variants:
    - function
  return: argument 0
  arguments:
    - arg: THTensor* result
      output: True
      resize: index
    - THTensor* self
    - arg: long dim
      wrap_dim: self
    - THIndexTensor* index
]]
[[
  name: _th_equal
<<<<<<< HEAD
  cpu_bool: True
  cuda_bool: True
=======
>>>>>>> 7b644cc2
  cname: equal
  cpu_bool: True
  cuda_bool: True
  variants:
    - function
  return: bool
  arguments:
    - THTensor* self
    - THTensor* other
]]
[[
  name: _th_and
  cpu_bool: True
  cuda_bool: True
  cname: __and__
  variants:
    - function
  return: argument 0
  options:
    - cname: bitand
      arguments:
        - arg: THTensor* result
          output: True
        - THTensor* self
        - real other
    - cname: cbitand
      arguments:
        - arg: THTensor* result
          output: True
        - arg: THTensor* self
          broadcast: other fallback
        - THTensor* other
]]
[[
  name: _th_iand_
  cname: __iand__
  cpu_bool: True
  cuda_bool: True
  variants:
    - function
  return: argument 0
  options:
    - cname: bitand
      arguments:
        - THTensor* self
        - THTensor* self
        - real other
    - cname: cbitand
      arguments:
        - THTensor* self
        - arg: THTensor* self
          broadcast: other inplace fallback
        - THTensor* other
]]
[[
  name: _th_or
  cname: __or__
  cpu_bool: True
  cuda_bool: True
  variants:
    - function
  return: argument 0
  options:
    - cname: bitor
      arguments:
        - arg: THTensor* result
          output: True
        - THTensor* self
        - real other
    - cname: cbitor
      arguments:
        - arg: THTensor* result
          output: True
        - arg: THTensor* self
          broadcast: other fallback
        - THTensor* other
]]
[[
  name: _th_ior_
  cname: __ior__
  cpu_bool: True
  cuda_bool: True
  variants:
    - function
  return: argument 0
  options:
    - cname: bitor
      arguments:
        - THTensor* self
        - THTensor* self
        - real other
    - cname: cbitor
      arguments:
        - THTensor* self
        - arg: THTensor* self
          broadcast: other inplace fallback
        - THTensor* other
]]
[[
  name: _th_xor
  cname: __xor__
  cpu_bool: True
  cuda_bool: True
  variants:
    - function
  return: argument 0
  options:
    - cname: bitxor
      arguments:
        - arg: THTensor* result
          output: True
        - THTensor* self
        - real other
    - cname: cbitxor
      arguments:
        - arg: THTensor* result
          output: True
        - arg: THTensor* self
          broadcast: other fallback
        - THTensor* other
]]
[[
  name: _th_ixor_
  cname: __ixor__
  cpu_bool: True
  cuda_bool: True
  variants:
    - function
  return: argument 0
  options:
    - cname: bitxor
      arguments:
        - THTensor* self
        - THTensor* self
        - real other
    - cname: cbitxor
      arguments:
        - THTensor* self
        - arg: THTensor* self
          broadcast: other inplace fallback
        - THTensor* other
]]
[[
  name: _th_lshift
  cname: __lshift__
  variants:
    - function
  return: argument 0
  options:
    - cname: lshift
      arguments:
        - arg: THTensor* result
          output: True
        - THTensor* self
        - real other
    - cname: clshift
      arguments:
        - arg: THTensor* result
          output: True
        - arg: THTensor* self
          broadcast: other fallback
        - THTensor* other
]]
[[
  name: _th_ilshift_
  cname:: __ilshift__
  variants:
    - function
  return: argument 0
  options:
    - cname: lshift
      arguments:
        - THTensor* self
        - THTensor* self
        - real other
    - cname: clshift
      arguments:
        - THTensor* self
        - arg: THTensor* self
          broadcast: other inplace fallback
        - THTensor* other
]]
[[
  name: _th_rshift
  cname: __rshift__
  variants:
    - function
  return: argument 0
  options:
    - cname: rshift
      arguments:
        - arg: THTensor* result
          output: True
        - THTensor* self
        - real other
    - cname: crshift
      arguments:
        - arg: THTensor* result
          output: True
        - arg: THTensor* self
          broadcast: other fallback
        - THTensor* other
]]
[[
  name: _th_irshift_
  cname: __irshift__
  variants:
    - function
  return: argument 0
  options:
    - cname: rshift
      arguments:
        - THTensor* self
        - THTensor* self
        - real other
    - cname: crshift
      arguments:
        - THTensor* self
        - arg: THTensor* self
          broadcast: other inplace fallback
        - THTensor* other
]]
[[
  name: _th_lt
  cpu_bool: True
  cuda_bool: True
  variants:
    - function
  return: argument 0
  options:
    - cname: ltValue
      arguments:
        - arg: THBoolTensor* result
          output: True
        - THTensor* self
        - real other
    - cname: ltTensor
      arguments:
        - arg: THBoolTensor* result
          output: True
        - arg: THTensor* self
          broadcast: other fallback
        - THTensor* other
]]
[[
  name: _th_lt_
  cpu_bool: True
  cuda_bool: True
  return: self
  variants: function
  options:
    - cname: ltValueT
      arguments:
        - THTensor* self
        - THTensor* self
        - real other
    - cname: ltTensorT
      arguments:
        - THTensor* self
        - arg: THTensor* self
          broadcast: other inplace fallback
        - arg: THTensor* other
]]
[[
  name: _th_gt
  cpu_bool: True
  cuda_bool: True
  variants:
    - function
  return: argument 0
  options:
    - cname: gtValue
      arguments:
        - arg: THBoolTensor* result
          output: True
        - THTensor* self
        - real other
    - cname: gtTensor
      arguments:
        - arg: THBoolTensor* result
          output: True
        - arg: THTensor* self
          broadcast: other fallback
        - THTensor* other
]]
[[
  name: _th_gt_
  cpu_bool: True
  cuda_bool: True
  return: self
  variants: function
  options:
    - cname: gtValueT
      arguments:
        - THTensor* self
        - THTensor* self
        - real other
    - cname: gtTensorT
      arguments:
        - THTensor* self
        - arg: THTensor* self
          broadcast: other inplace fallback
        - THTensor* other
]]
[[
  name: _th_le
  cpu_bool: True
  cuda_bool: True
  variants:
    - function
  return: argument 0
  options:
    - cname: leValue
      arguments:
        - arg: THBoolTensor* result
          output: True
        - THTensor* self
        - real other
    - cname: leTensor
      arguments:
        - arg: THBoolTensor* result
          output: True
        - arg: THTensor* self
          broadcast: other fallback
        - THTensor* other
]]
[[
  name: _th_le_
  cpu_bool: True
  cuda_bool: True
  return: self
  variants: function
  options:
    - cname: leValueT
      arguments:
        - THTensor* self
        - THTensor* self
        - real other
    - cname: leTensorT
      arguments:
        - THTensor* self
        - arg: THTensor* self
          broadcast: other inplace fallback
        - THTensor* other
]]
[[
  name: _th_ge
  cpu_bool: True
  cuda_bool: True
  variants:
    - function
  return: argument 0
  options:
    - cname: geValue
      arguments:
        - arg: THBoolTensor* result
          output: True
        - THTensor* self
        - real other
    - cname: geTensor
      arguments:
        - arg: THBoolTensor* result
          output: True
        - arg: THTensor* self
          broadcast: other fallback
        - THTensor* other
]]
[[
  name: _th_ge_
  cpu_bool: True
  cuda_bool: True
  return: self
  variants: function
  options:
    - cname: geValueT
      arguments:
        - THTensor* self
        - THTensor* self
        - real other
    - cname: geTensorT
      arguments:
        - THTensor* self
        - arg: THTensor* self
          broadcast: other inplace fallback
        - THTensor* other
]]
[[
  name: _th_eq
  cpu_bool: True
  cuda_bool: True
  variants:
    - function
  return: argument 0
  options:
    - cname: eqValue
      arguments:
        - arg: THBoolTensor* result
          output: True
        - THTensor* self
        - real other
    - cname: eqTensor
      arguments:
        - arg: THBoolTensor* result
          output: True
        - arg: THTensor* self
          broadcast: other fallback
        - THTensor* other
]]
[[
  name: _th_eq_
  cpu_bool: True
  cuda_bool: True
  return: self
  variants: function
  options:
    - cname: eqValueT
      arguments:
        - THTensor* self
        - THTensor* self
        - real other
    - cname: eqTensorT
      arguments:
        - THTensor* self
        - arg: THTensor* self
          broadcast: other inplace fallback
        - THTensor* other
]]
[[
  name: _th_ne
  cpu_bool: True
  cuda_bool: True
  variants:
    - function
  return: argument 0
  options:
    - cname: neValue
      arguments:
        - arg: THBoolTensor* result
          output: True
        - THTensor* self
        - real other
    - cname: neTensor
      arguments:
        - arg: THBoolTensor* result
          output: True
        - arg: THTensor* self
          broadcast: other fallback
        - THTensor* other
]]
[[
  name: _th_ne_
  cpu_bool: True
  cuda_bool: True
  return: self
  variants: function
  options:
    - cname: neValueT
      arguments:
        - THTensor* self
        - THTensor* self
        - real other
    - cname: neTensorT
      arguments:
        - THTensor* self
        - arg: THTensor* self
          broadcast: other inplace fallback
        - THTensor* other
]]
[[
  name: _th_min
  cpu_bool: True
  cuda_bool: True
  variants:
    - function
  options:
    - cname: minall
      return: real
      arguments:
        - THTensor* self
    - cname: cmin
      return: argument 0
      arguments:
      - arg: THTensor* result
        output: True
      - arg: THTensor* self
        broadcast: other fallback
      - THTensor* other
]]
[[
  name: _th_min
  cpu_bool: True
  cuda_bool: True
  variants: function
  options:
    - cname: min
      return: argument 0,1
      scalar_check: self_->dim() == 0 || (keepdim == false && self_->dim() == 1)
      arguments:
        - arg: THTensor* min
          output: True
        - arg: THIndexTensor* min_indices
          output: True
        - THTensor* self
        - arg: long dim
          wrap_dim: self
        - arg: bool keepdim
          default: "false"
]]
[[
  name: _th_max
  cpu_bool: True
  cuda_bool: True
  variants:
    - function
  options:
    - cname: maxall
      return: real
      arguments:
        - THTensor* self
    - cname: cmax
      return: argument 0
      arguments:
      - arg: THTensor* result
        output: True
      - arg: THTensor* self
        broadcast: other fallback
      - THTensor* other
]]
[[
  name: _th_max
  cpu_bool: True
  cuda_bool: True
  variants: function
  options:
    - cname: max
      return: argument 0,1
      scalar_check: self_->dim() == 0 || (keepdim == false && self_->dim() == 1)
      arguments:
        - arg: THTensor* max
          output: True
        - arg: THIndexTensor* max_indices
          output: True
        - THTensor* self
        - arg: long dim
          wrap_dim: self
        - arg: bool keepdim
          default: "false"
]]
[[
  name: _th_mode
  variants: function
  cname: mode
  return: argument 0,1
  scalar_check: self_->dim() == 0|| (keepdim == false && self_->dim() == 1)
  arguments:
    - arg: THTensor* values
      output: True
    - arg: THIndexTensor* indices
      output: True
    - THTensor* self
    - arg: long dim
      wrap_dim: self
      default: __last_dim
    - arg: bool keepdim
      default: "false"
]]
[[
  name: _th_sort
  cname: sort
  variants:
    - function
  return: argument 0,1
  arguments:
    - arg: THTensor* values
      output: True
    - arg: THIndexTensor* indices
      output: True
    - THTensor* self
    - arg: long dim
      default: __last_dim
      wrap_dim: self
    - arg: bool descending
      default: "false"
]]
[[
  name: _th_topk
  cname: topk
  variants:
    - function
  return: argument 0,1
  arguments:
    - arg: THTensor* values
      output: True
    - arg: THIndexTensor* indices
      output: True
    - THTensor* self
    - long k
    - arg: long dim
      default: __last_dim
      wrap_dim: self
    - arg: bool largest
      default: "true"
    - arg: bool sorted
      default: "true"
]]
[[
  name: _th_abs
  cname: abs
  backends:
    - CUDA
  variants: function
  return: argument 0
  arguments:
    - arg: THTensor* result
      output: True
    - THTensor* self
]]
[[
  name: _th_sigmoid
  types:
    - floating_point
  backends:
    - CUDA
  cname: sigmoid
  variants: function
  return: argument 0
  arguments:
    - arg: THTensor* result
      output: True
    - THTensor* self
]]
[[
  name: _th_log
  cname: log
  types:
    - floating_point
  backends:
    - CUDA
  variants: function
  return: argument 0
  arguments:
    - arg: THTensor* result
      output: True
    - THTensor* self
]]
[[
  name: _th_log10
  cname: log10
  types:
    - floating_point
  backends:
    - CUDA
  variants: function
  return: argument 0
  arguments:
    - arg: THTensor* result
      output: True
    - THTensor* self
]]
[[
  name: _th_log1p
  cname: log1p
  types:
    - floating_point
  backends:
    - CUDA
  variants: function
  return: argument 0
  arguments:
    - arg: THTensor* result
      output: True
    - THTensor* self
]]
[[
  name: _th_log2
  cname: log2
  types:
    - floating_point
  backends:
    - CUDA
  variants: function
  return: argument 0
  arguments:
    - arg: THTensor* result
      output: True
    - THTensor* self
]]
[[
  name: _th_lgamma
  cname: lgamma
  types:
    - floating_point
  backends:
    - CPU
    - CUDA
  variants:
    - function
  return: argument 0
  arguments:
    - arg: THTensor* result
      output: True
    - THTensor* self
]]
[[
  name: _th_lgamma_
  types:
    - floating_point
  backends:
    - CPU
    - CUDA
  cname: lgamma
  variants: function
  return: self
  arguments:
    - THTensor* self
    - THTensor* self
]]
[[
  name: _th_digamma
  cname: digamma
  types:
    - floating_point
  backends:
    - CPU
    - CUDA
  variants:
    - function
  return: argument 0
  arguments:
    - arg: THTensor* result
      output: True
    - THTensor* self
]]
[[
  name: _th_digamma_
  types:
    - floating_point
  backends:
    - CPU
    - CUDA
  cname: digamma
  variants: function
  return: self
  arguments:
    - THTensor* self
    - THTensor* self
]]
[[
  name: _th_polygamma
  cname: polygamma
  types:
    - floating_point
  backends:
    - CPU
    - CUDA
  variants:
    - function
  return: argument 0
  arguments:
    - arg: THTensor* result
      output: True
    - int64_t n
    - THTensor* self
]]
[[
  name: _th_polygamma_
  types:
    - floating_point
  backends:
    - CPU
    - CUDA
  cname: polygamma
  variants: function
  return: self
  arguments:
    - THTensor* self
    - int64_t n
    - THTensor* self
]]
[[
  name: _th_exp
  cname: exp
  types:
    - floating_point
  backends:
    - CUDA
  variants: function
  return: argument 0
  arguments:
    - arg: THTensor* result
      output: True
    - THTensor* self
]]
[[
  name: _th_expm1
  cname: expm1
  types:
    - floating_point
  backends:
    - CUDA
  variants: function
  return: argument 0
  arguments:
    - arg: THTensor* result
      output: True
    - THTensor* self
]]
[[
  name: _th_cos
  cname: cos
  types:
    - floating_point
  backends:
    - CUDA
  variants: function
  return: argument 0
  arguments:
    - arg: THTensor* result
      output: True
    - THTensor* self
]]
[[
  name: _th_acos
  cname: acos
  types:
    - floating_point
  backends:
    - CUDA
  variants: function
  return: argument 0
  arguments:
    - arg: THTensor* result
      output: True
    - THTensor* self
]]
[[
  name: _th_cosh
  cname: cosh
  types:
    - floating_point
  backends:
    - CUDA
  variants: function
  return: argument 0
  arguments:
    - arg: THTensor* result
      output: True
    - THTensor* self
]]
[[
  name: _th_sin
  cname: sin
  types:
    - floating_point
  backends:
    - CUDA
  variants: function
  return: argument 0
  arguments:
    - arg: THTensor* result
      output: True
    - THTensor* self
]]
[[
  name: _th_asin
  cname: asin
  types:
    - floating_point
  backends:
    - CUDA
  variants: function
  return: argument 0
  arguments:
    - arg: THTensor* result
      output: True
    - THTensor* self
]]
[[
  name: _th_sinh
  cname: sinh
  types:
    - floating_point
  backends:
    - CUDA
  variants: function
  return: argument 0
  arguments:
    - arg: THTensor* result
      output: True
    - THTensor* self
]]
[[
  name: _th_tan
  cname: tan
  types:
    - floating_point
  backends:
    - CUDA
  variants: function
  return: argument 0
  arguments:
    - arg: THTensor* result
      output: True
    - THTensor* self
]]
[[
  name: _th_atan
  cname: atan
  types:
    - floating_point
  backends:
    - CUDA
  variants: function
  return: argument 0
  arguments:
    - arg: THTensor* result
      output: True
    - THTensor* self
]]
[[
  name: _th_tanh
  cname: tanh
  types:
    - floating_point
  backends:
    - CUDA
  variants: function
  return: argument 0
  arguments:
    - arg: THTensor* result
      output: True
    - THTensor* self
]]
[[
  name: _th_erf
  cname: erf
  types:
    - floating_point
  backends:
    - CUDA
  variants: function
  return: argument 0
  arguments:
    - arg: THTensor* result
      output: True
    - THTensor* self
]]
[[
  name: _th_erfc
  cname: erfc
  types:
    - floating_point
  backends:
    - CUDA
  variants: function
  return: argument 0
  arguments:
    - arg: THTensor* result
      output: True
    - THTensor* self
]]
[[
  name: _th_erfinv_
  types:
    - floating_point
  backends:
    - CPU
    - CUDA
  cname: erfinv
  variants: function
  return: self
  arguments:
    - THTensor* self
    - THTensor* self
]]
[[
  name: _th_erfinv
  cname: erfinv
  types:
    - floating_point
  backends:
    - CPU
    - CUDA
  variants:
    - function
  return: argument 0
  arguments:
    - arg: THTensor* result
      output: True
    - THTensor* self
]]
[[
  name: _th_sqrt
  cname: sqrt
  types:
    - floating_point
  backends:
    - CUDA
  variants: function
  return: argument 0
  arguments:
    - arg: THTensor* result
      output: True
    - THTensor* self
]]
[[
  name: _th_rsqrt
  cname: rsqrt
  types:
    - floating_point
  backends:
    - CUDA
  variants: function
  return: argument 0
  arguments:
    - arg: THTensor* result
      output: True
    - THTensor* self
]]
[[
  name: _th_ceil
  cname: ceil
  types:
    - floating_point
  backends:
    - CUDA
  variants: function
  return: argument 0
  arguments:
    - arg: THTensor* result
      output: True
    - THTensor* self
]]
[[
  name: _th_floor
  cname: floor
  types:
    - floating_point
  backends:
    - CUDA
  variants: function
  return: argument 0
  arguments:
    - arg: THTensor* result
      output: True
    - THTensor* self
]]
[[
  name: _th_round
  cname: round
  types:
    - floating_point
  backends:
    - CUDA
  variants: function
  return: argument 0
  arguments:
    - arg: THTensor* result
      output: True
    - THTensor* self
]]
[[
  name: _th_trunc
  cname: trunc
  types:
    - floating_point
  backends:
    - CUDA
  variants: function
  return: argument 0
  arguments:
    - arg: THTensor* result
      output: True
    - THTensor* self
]]
[[
  name: _th_frac_
  types:
    - floating_point
  backends:
    - CUDA
  cname: frac
  variants: function
  return: self
  arguments:
    - THTensor* self
    - THTensor* self
]]
[[
  name: _th_frac
  cname: frac
  types:
    - floating_point
  backends:
    - CUDA
  variants:
    - function
  return: argument 0
  arguments:
    - arg: THTensor* result
      output: True
    - THTensor* self
]]
[[
  name: _th_var
  types:
    - floating_point
  backends:
    - CPU
    - CUDA
  variants: function
  options:
    - cname: varall
      return: accreal
      arguments:
        - THTensor* self
        - arg: bool unbiased
          if_true: 0
          if_false: 1
          default: 0
    - cname: var
      return: argument 0
      scalar_check: self_->dim() == 0 || (keepdim == false && self_->dim() == 1)
      arguments:
        - arg: THTensor* result
          output: True
        - THTensor* self
        - arg: long dim
          wrap_dim: self
        - arg: bool unbiased
          if_true: 0
          if_false: 1
          default: 0
        - arg: bool keepdim
          default: "false"
]]
[[
  name: _th_std
  types:
    - floating_point
  backends:
    - CPU
    - CUDA
  variants: function
  options:
    - cname: stdall
      return: accreal
      arguments:
        - THTensor* self
        - arg: bool unbiased
          if_true: 0
          if_false: 1
          default: 0
    - cname: std
      return: argument 0
      scalar_check: self_->dim() == 0 || (keepdim == false && self_->dim() == 1)
      arguments:
        - arg: THTensor* result
          output: True
        - THTensor* self
        - arg: long dim
          wrap_dim: self
        - arg: bool unbiased
          if_true: 0
          if_false: 1
          default: 0
        - arg: bool keepdim
          default: "false"
]]
[[
  name: _th_renorm
  cname: renorm
  types:
    - floating_point
  backends:
    - CPU
    - CUDA
  variants:
    - function
  return: argument 0
  arguments:
    - arg: THTensor* result
      output: True
    - THTensor* self
    - real p
    - arg: long dim
      wrap_dim: self
    - real maxnorm
]]
[[
  name: _th_renorm_
  types:
    - floating_point
  backends:
    - CPU
    - CUDA
  cname: renorm
  variants: function
  return: self
  arguments:
    - THTensor* self
    - THTensor* self
    - real p
    - arg: long dim
      wrap_dim: self
    - real maxnorm
]]
[[
  name: _th_dist
  types:
    - floating_point
  backends:
    - CPU
    - CUDA
  variants:
    - function
  options:
    - cname: dist
      return: accreal
      arguments:
        - arg: THTensor* self
          broadcast: other fallback
        - THTensor* other
        - arg: real p
          default: AS_REAL(2)
]]
[[
  name: _th_reciprocal
  types:
    - floating_point
  backends:
    - CUDA
  variants:
    - function
  options:
    - cname: cinv
      return: argument 0
      arguments:
        - arg: THTensor* result
          output: True
        - THTensor* self
]]
[[
  name: _th_reciprocal_
  types:
    - floating_point
  backends:
    - CUDA
  variants: function
  options:
    - cname: cinv
      return: self
      arguments:
        - THTensor* self
        - THTensor* self
]]
[[
  name: _th_neg
  backends:
    - CUDA
  variants:
    - function
  options:
    - cname: neg
      return: argument 0
      arguments:
        - arg: THTensor* result
          output: True
        - THTensor* self
]]
[[
  name: _th_neg_
  backends:
    - CUDA
  variants: function
  options:
    - cname: neg
      return: self
      arguments:
        - THTensor* self
        - THTensor* self
]]
[[
  name: _th_atan2
  types:
    - floating_point
  backends:
    - CPU
    - CUDA
  variants:
    - function
  cname: atan2
  return: argument 0
  arguments:
    - arg: THTensor* result
      output: True
    - arg: THTensor* self
      broadcast: other fallback
    - THTensor* other
]]
[[
  name: _th_atan2_
  types:
    - floating_point
  backends:
    - CPU
    - CUDA
  cname: atan2
  variants: function
  return: argument 0
  arguments:
    - THTensor* self
    - arg: THTensor* self
      broadcast: other fallback inplace
    - THTensor* other
]]
[[
  name: _th_pow
  cname: pow
  variants:
    - function
  return: argument 0
  options:
    - cname: pow
      arguments:
        - arg: THTensor* result
          output: True
        - THTensor* self
        - real exponent
]]
[[
  name: _th_pow
  variants:
    - function
  return: argument 0
  options:
    - cname: cpow
      arguments:
        - arg: THTensor* result
          output: True
        - arg: THTensor* self
          broadcast: exponent fallback
        - THTensor* exponent
]]
[[
  name: _th_pow
  variants:
    - function
  return: argument 0
  options:
    - cname: tpow
      arguments:
        - arg: THTensor* result
          output: True
        - real self
        - THTensor* exponent
]]
[[
  name: _th_pow_
  return: argument 0
  cname: pow
  variants: function
  options:
    - cname: pow
      arguments:
        - THTensor* self
        - THTensor* self
        - real exponent
    - cname: cpow
      arguments:
        - THTensor* self
        - arg: THTensor* self
          broadcast: exponent inplace fallback
        - THTensor* exponent
]]
[[
  name: _th_histc
  cname: histc
  types:
    - Float
    - Double
  backends:
    - CPU
  variants:
    - function
  return: argument 0
  scalar_check: false
  arguments:
    - arg: THTensor* result
      output: True
    - THTensor* self
    - arg: long bins
      default: 100
    - arg: real min
      default: 0
    - arg: real max
      default: 0
]]
[[
  name: _th_zero_
  cname: zero
  return: self
  cpu_half: True
  cpu_bool: True
  cuda_bool: True
  variants:
    - function
  arguments:
    - THTensor* self
]]
[[
  name: _th_cumsum
  cname: cumsum
  variants: function
  return: argument 0
  arguments:
    - arg: THTensor* result
      output: True
    - THTensor* self
    - arg: long dim
      wrap_dim: self
]]
[[
  name: _th_cumprod
  cname: cumprod
  variants: function
  return: argument 0
  arguments:
    - arg: THTensor* result
      output: True
    - THTensor* self
    - arg: long dim
      wrap_dim: self
]]
[[
  name: _th_sign
  cname: sign
  cpu_bool: True
  cuda_bool: True
  variants:
    - function
  return: argument 0
  arguments:
    - arg: THTensor* result
      output: True
    - THTensor* self
]]
[[
  name: _th_sign_
  cname: sign
  variants: function
  return: self
  arguments:
    - THTensor* self
    - THTensor* self
]]
[[
  name: _th_trace
  cname: trace
  variants:
    - function
  return: accreal
  arguments:
    - THTensor* self
]]
[[
  name: _th_fmod
  return: argument 0
  variants:
    - function
  options:
    - cname: fmod
      arguments:
        - arg: THTensor* result
          output: True
        - THTensor* self
        - real other
    - cname: cfmod
      arguments:
        - arg: THTensor* result
          output: True
        - arg: THTensor* self
          broadcast: other fallback
        - THTensor* other
]]
[[
  name: _th_fmod_
  return: argument 0
  variants: function
  options:
    - cname: fmod
      arguments:
        - THTensor* self
        - THTensor* self
        - real other
    - cname: cfmod
      arguments:
        - THTensor* self
        - arg: THTensor* self
          broadcast: other inplace fallback
        - THTensor* other
]]
[[
  name: _th_remainder
  return: argument 0
  variants:
    - function
  options:
    - cname: remainder
      arguments:
        - arg: THTensor* result
          output: True
        - THTensor* self
        - real other
    - cname: cremainder
      arguments:
        - arg: THTensor* result
          output: True
        - arg: THTensor* self
          broadcast: other fallback
        - arg: THTensor* other
]]
[[
  name: _th_remainder_
  return: argument 0
  variants: function
  options:
    - cname: remainder
      arguments:
        - THTensor* self
        - THTensor* self
        - real other
    - cname: cremainder
      arguments:
        - THTensor* self
        - arg: THTensor* self
          broadcast: other inplace fallback
        - THTensor* other
]]
[[
  name: _th_clamp
  cname: clamp
  variants: function
  return: argument 0
  arguments:
    - arg: THTensor* result
      output: True
    - THTensor* self
    - real min
    - real max
]]
[[
  name: _th_clamp_min
  cname: cmaxValue
  variants: function
  return: argument 0
  arguments:
    - arg: THTensor* result
      output: True
    - THTensor* self
    - real min
]]
[[
  name: _th_clamp_max
  cname: cminValue
  variants: function
  return: argument 0
  arguments:
    - arg: THTensor* result
      output: True
    - THTensor* self
    - real max
]]
[[
  name: _th_dot
  backend_types: {CUDA: [floating_point], CPU: [all]}
  cname: dot
  variants: function
  return: accreal
  arguments:
    - arg: THTensor* self
    - arg: THTensor* tensor
]]
[[
  name: _th_cross_kernel
  cname: crossKernel
  variants:
    - function
  backends:
    - CUDA
  return: argument 0
  scalar_check: false
  arguments:
    - arg: THTensor* result
      output: True
    - THTensor* self
    - THTensor* other
    - arg: int64_t dim
]]
[[
  name: _th_diag
  variants:
    - function
  return: argument 0
  scalar_check: false
  arguments:
    - arg: THTensor* result
      output: True
    - THTensor* self
    - arg: long diagonal
      default: 0
  aten_custom_call: |
    if (self_->dim() == 0) {
      throw std::runtime_error("Input must be 1-d or 2-d");
    }
    ${THTensor}_diag(${state,}result_, self_, diagonal);
    result_->maybe_zero_dim(self_->dim() == 0);
]]
[[
  name: _th_addmm
  cname: addmm
  variants:
    - function
  return: argument 0
  scalar_check: false
  options:
    - arguments:
      - arg: THTensor* result
        output: True
      - arg: real beta
        default: AS_REAL(1)
        kwarg_only: True
      - arg: THTensor* self
        broadcast: mat1,mat2 dims:mat1.dim0,mat2.dim1
      - arg: real alpha
        default: AS_REAL(1)
        kwarg_only: True
      - THTensor* mat1
      - THTensor* mat2
]]
[[
  name: _th_addmm_
  variants: [function]
  return: self
  options:
    - cname: addmm
      arguments:
      - THTensor* self
      - arg: real beta
        default: AS_REAL(1)
        kwarg_only: True
      - THTensor* self
      - arg: real alpha
        default: AS_REAL(1)
        kwarg_only: True
      - THTensor* mat1
      - THTensor* mat2
]]
[[
  name: _th_addmv
  cname: addmv
  variants: function
  return: argument 0
  arguments:
    - arg: THTensor* result
      output: True
    - arg: real beta
      default: AS_REAL(1)
      kwarg_only: True
    - arg: THTensor* self
      broadcast: mat,vec dims:mat.dim0
    - arg: real alpha
      default: AS_REAL(1)
      kwarg_only: True
    - THTensor* mat
    - THTensor* vec
]]
[[
  name: _th_addmv_
  cname: addmv
  variants: function
  return: self
  arguments:
    - THTensor* self
    - arg: real beta
      default: AS_REAL(1)
      kwarg_only: True
    - THTensor* self
    - arg: real alpha
      default: AS_REAL(1)
      kwarg_only: True
    - THTensor* mat
    - THTensor* vec
]]
[[
  name: _th_addr
  cname: addr
  variants: function
  return: argument 0
  scalar_check: false
  arguments:
    - arg: THTensor* result
      output: True
    - arg: real beta
      default: AS_REAL(1)
      kwarg_only: True
    - arg: THTensor* self
      broadcast: vec1,vec2 dims:vec1.dim0,vec2.dim0
    - arg: real alpha
      default: AS_REAL(1)
      kwarg_only: True
    - THTensor* vec1
    - THTensor* vec2
]]
[[
  name: _th_addr_
  cname: addr
  return: self
  variants: function
  arguments:
    - THTensor* self
    - arg: real beta
      default: AS_REAL(1)
      kwarg_only: True
    - THTensor* self
    - arg: real alpha
      default: AS_REAL(1)
      kwarg_only: True
    - THTensor* vec1
    - THTensor* vec2
]]
[[
  name: _th_ger
  cname: addr
  variants: function
  return: argument 0
  scalar_check: false
  arguments:
    - arg: THTensor* result
      output: True
      resize: [ [self,0], [vec2,0] ]
      resize_scalar: True
    - CONSTANT AS_REAL(0)
    - argument 0
    - CONSTANT AS_REAL(1)
    - THTensor* self
    - THTensor* vec2
]]
[[
  name: _th_mv
  cname: addmv
  variants: function
  return: argument 0
  scalar_check: false
  arguments:
    - arg: THTensor* result
      output: True
      resize: [ [self, 0] ]
      cpu_zero: True
    - CONSTANT AS_REAL(0)
    - argument 0
    - CONSTANT AS_REAL(1)
    - THTensor* self
    - THTensor* vec
]]
[[
  name: _th_mm
  variants: function
  return: argument 0
  options:
    - cname: addmm
      scalar_check: false
      arguments:
        - arg: THTensor* result
          output: True
          resize: [ [self, 0], [mat2,1] ]
          cpu_zero: True
        - CONSTANT AS_REAL(0)
        - argument 0
        - CONSTANT AS_REAL(1)
        - THTensor* self
        - THTensor* mat2
]]
[[
  name: _th_bmm
  cname: baddbmm
  variants:
    - function
  backends:
    - CUDA
  return: argument 0
  scalar_check: false
  arguments:
    - arg: THTensor* result
      output: True
      resize: [ [self,0], [self,1], [mat2,2] ]
      cpu_zero: True
    - CONSTANT AS_REAL(0)
    - argument 0
    - CONSTANT AS_REAL(1)
    - THTensor* self
    - THTensor* mat2
]]
[[
  name: _th_addbmm
  cname: addbmm
  variants:
    - function
  return: argument 0
  scalar_check: false
  arguments:
    - arg: THTensor* result
      output: True
    - arg: real beta
      default: AS_REAL(1)
      kwarg_only: True
    - arg: THTensor* self
      broadcast: batch1,batch2 dims:batch1.dim1,batch2.dim2
    - arg: real alpha
      default: AS_REAL(1)
      kwarg_only: True
    - THTensor* batch1
    - THTensor* batch2
]]
[[
  name: _th_addbmm_
  cname: addbmm
  variants: function
  return: self
  arguments:
    - THTensor* self
    - arg: real beta
      default: AS_REAL(1)
      kwarg_only: True
    - THTensor* self
    - arg: real alpha
      default: AS_REAL(1)
      kwarg_only: True
    - THTensor* batch1
    - THTensor* batch2
]]
[[
  name: _th_baddbmm
  cname: baddbmm
  variants:
    - function
  backends:
    - CUDA
  return: argument 0
  scalar_check: false
  arguments:
    - arg: THTensor* result
      output: True
    - arg: real beta
      default: AS_REAL(1)
      kwarg_only: True
    - arg: THTensor* self
      broadcast: batch1,batch2 dims:batch1.dim0,batch1.dim1,batch2.dim2
    - arg: real alpha
      default: AS_REAL(1)
      kwarg_only: True
    - THTensor* batch1
    - THTensor* batch2
]]
[[
  name: _th_addcmul
  cname: addcmul
  variants:
    - function
  return: argument 0
  arguments:
    - arg: THTensor* result
      output: True
    - arg: THTensor* self
      broadcast: tensor1,tensor2 fallback
    - arg: real value
      default: AS_REAL(1)
      kwarg_only: True
    - THTensor* tensor1
    - THTensor* tensor2
]]
[[
  name: _th_addcmul_
  options:
    - cname: addcmul
      variants: function
      return: argument 0
      arguments:
        - THTensor* self
        - arg: THTensor* self
          broadcast: tensor1,tensor2 inplace fallback
        - arg: real value
          default: AS_REAL(1)
          kwarg_only: True
        - THTensor* tensor1
        - THTensor* tensor2
]]
[[
  name: _th_addcdiv
  cname: addcdiv
  variants:
    - function
  return: argument 0
  arguments:
    - arg: THTensor* result
      output: True
    - arg: THTensor* self
      broadcast: tensor1,tensor2 fallback
    - arg: real value
      default: AS_REAL(1)
      kwarg_only: True
    - THTensor* tensor1
    - THTensor* tensor2
]]
[[
  name: _th_addcdiv_
  cname: addcdiv
  variants: function
  return: argument 0
  arguments:
    - THTensor* self
    - arg: THTensor* self
      broadcast: tensor1,tensor2 inplace fallback
    - arg: real value
      default: AS_REAL(1)
      kwarg_only: True
    - THTensor* tensor1
    - THTensor* tensor2
]]
[[
  name: _th_gels
  cname: gels
  types:
    - Float
    - Double
  backends:
    - CPU
    - CUDA
  variants:
    - function
  return: argument 0,1
  arguments:
    - arg: THTensor* res1
      output: True
    - arg: THTensor* res2
      output: True
    - THTensor* self
    - THTensor* A
]]
[[
  name: _th_symeig
  cname: syev
  types:
    - Float
    - Double
  backends:
    - CPU
    - CUDA
  variants:
    - function
  return: argument 0,1
  arguments:
    - arg: THTensor* res1
      output: True
    - arg: THTensor* res2
      output: True
    - THTensor* self
    - arg: bool eigenvectors
      if_true: V
      if_false: N
      default: N
    - arg: bool upper
      if_true: U
      if_false: L
      default: U
]]
[[
  name: _th_eig
  cname: geev
  types:
    - Float
    - Double
  backends:
    - CPU
    - CUDA
  variants:
    - function
  return: argument 0,1
  arguments:
    - arg: THTensor* res1
      output: True
    - arg: THTensor* res2
      output: True
    - THTensor* self
    - arg: bool eigenvectors
      if_true: V
      if_false: N
      default: N
]]
[[
  name: _th_svd
  cname: gesdd
  types:
    - Float
    - Double
  backends:
    - CPU
    - CUDA
  variants:
    - function
  return: argument 0,1,2
  arguments:
    - arg: THTensor* res1
      output: True
    - arg: THTensor* res2
      output: True
    - arg: THTensor* res3
      output: True
    - THTensor* self
    - arg: bool some
      if_true: S
      if_false: A
      default: S
    - arg: bool compute_uv
      if_true: S
      if_false: N
      default: S
]]
[[
  name: _th_potri
  cname: potri
  types:
    - Float
    - Double
  backends:
    - CPU
    - CUDA
  variants:
    - function
  return: argument 0
  scalar_check: false
  arguments:
    - arg: THTensor* output
      output: True
    - THTensor* self
    - arg: bool upper
      if_true: U
      if_false: L
      default: U
]]
[[
  name: _th_pstrf
  cname: pstrf
  types:
    - Float
    - Double
  backends:
    - CPU
  variants:
    - function
  return: argument 0,1
  arguments:
    - arg: THTensor* res1
      output: True
    - arg: THIntegerTensor* res2
      output: True
    - THTensor* self
    - arg: bool upper
      if_true: U
      if_false: L
      default: U
    - arg: real tol
      default: -1
  aten_custom_call: |
    ${THTensor}_pstrf(res1_, res2_, self_, (upper) ? "U" : "L", tol_);
    res2 -= 1;  // LAPACK returns 1-indexed pivots
]]
[[
  name: _th_geqrf
  cname: geqrf
  types:
    - Float
    - Double
  backends:
    - CPU
    - CUDA
  variants:
    - function
  return: argument 0,1
  scalar_check: false
  arguments:
    - arg: THTensor* res1
      output: True
    - arg: THTensor* res2
      output: True
    - THTensor* self
]]
[[
  name: _th_orgqr
  cname: orgqr
  types:
    - Float
    - Double
  backends:
    - CPU
  variants:
    - function
  return: argument 0
  scalar_check: false
  arguments:
    - arg: THTensor* result
      output: True
    - THTensor* self
    - THTensor* input2
]]
[[
  name: _th_ormqr
  cname: ormqr
  types:
    - Float
    - Double
  backends:
    - CPU
  variants:
    - function
  return: argument 0
  arguments:
    - arg: THTensor* result
      output: True
    - THTensor* self
    - THTensor* input2
    - THTensor* input3
    - arg: bool left
      if_true: L
      if_false: R
      default: L
    - arg: bool transpose
      if_true: T
      if_false: N
      default: N
]]
[[
  name: _th_btrisolve
  cname: btrisolve
  types:
    - floating_point
  backends:
    - CPU
    - CUDA
  variants:
    - function
  return: argument 0
  scalar_check: false
  arguments:
    - arg: THTensor* result
      output: True
    - THTensor* self
    - THTensor* LU_data
    - THIntegerTensor* LU_pivots
]]
[[
  name: _th_random_
  backends:
    - CPU
  return: self
  variants: function
  cpu_bool: True
  options:
    - cname: random
      arguments:
        - THTensor* self
        - arg: THGenerator* generator
          default: nullptr
          kwarg_only: True
    - cname: cappedRandom
      arguments:
        - THTensor* self
        - arg: THGenerator* generator
          default: nullptr
          kwarg_only: True
        - int64_t to
    - cname: clampedRandom
      arguments:
        - THTensor* self
        - arg: THGenerator* generator
          default: nullptr
          kwarg_only: True
        - int64_t from
        - int64_t to
]]
[[
  name: _th_multinomial_alias_setup
  cname: multinomialAliasSetup
  variants:
    - function
  types:
    - floating_point
  backends:
    - CPU
    - CUDA
  return: argument 1,2
  arguments:
    - arg: THTensor* probs
    - arg: THIndexTensor* J
      output: True
    - arg: THTensor* q
      output: True
]]
[[
  name: _th_multinomial_alias_draw
  cname: multinomialAliasDraw
  types:
    - floating_point
  backends:
    - CPU
    - CUDA
  variants:
    - function
  return: argument 0
  arguments:
    - arg: THIndexTensor* result
      output: True
    - arg: THGenerator* generator
      default: nullptr
      kwarg_only: True
    - THTensor* q
    - THIndexTensor* J
    - long num_samples
]]
[[
  name: _th_multinomial
  cname: multinomial
  types:
    - floating_point
  backends:
    - CPU
    - CUDA
  variants:
    - function
  return: argument 0
  arguments:
    - arg: THIndexTensor* result
      output: True
    - arg: THGenerator* generator
      default: nullptr
      kwarg_only: True
    - THTensor* self
    - long num_samples
    - arg: bool replacement
      default: "false"
]]
[[
  name: _th_uniform_
  types:
    - floating_point
  backends:
    - CPU
  cname: uniform
  variants: function
  return: self
  arguments:
    - THTensor* self
    - arg: THGenerator* generator
      default: nullptr
      kwarg_only: True
    - arg: double from
      default: 0
    - arg: double to
      default: 1
]]
[[
  name: _th_normal
  cname: normal
  types:
    - floating_point
  backends:
    - CPU
  return: argument 0
  variants:
    - function
  options:
    - cname: normal_means
      arguments:
        - arg: THTensor* output
          output: True
        - arg: THGenerator* generator
          default: nullptr
          kwarg_only: True
        - THTensor* mean
        - arg: double std
          default: 1
    - cname: normal_stddevs
      arguments:
        - arg: THTensor* output
          output: True
        - arg: THGenerator* generator
          default: nullptr
          kwarg_only: True
        - arg: double mean
        - THTensor* std
    - cname: normal_means_stddevs
      arguments:
        - arg: THTensor* output
          output: True
        - arg: THGenerator* generator
          default: nullptr
          kwarg_only: True
        - THTensor* mean
        - THTensor* std
]]
[[
  name: _th_normal_
  types:
    - floating_point
  backends:
    - CPU
  cname: normal
  variants: function
  return: self
  arguments:
    - THTensor* self
    - arg: THGenerator* generator
      default: nullptr
      kwarg_only: True
    - arg: double mean
      default: 0
    - arg: double std
      default: 1
]]
[[
  name: _th_cauchy_
  types:
    - floating_point
  backends:
    - CPU
  cname: cauchy
  variants: function
  return: self
  arguments:
    - THTensor* self
    - arg: THGenerator* generator
      default: nullptr
      kwarg_only: True
    - arg: double median
      default: 0
    - arg: double sigma
      default: 1
]]
[[
  name: _th_log_normal_
  cname: logNormal
  variants: function
  types:
    - floating_point
  backends:
    - CPU
  return: self
  arguments:
    - THTensor* self
    - arg: THGenerator* generator
      default: nullptr
      kwarg_only: True
    - arg: double mean
      default: 1
    - arg: double std
      default: 2
]]
[[
  name: _th_exponential_
  types:
    - floating_point
  backends:
    - CPU
  cname: exponential
  variants: function
  return: self
  arguments:
    - THTensor* self
    - arg: THGenerator* generator
      default: nullptr
      kwarg_only: True
    - arg: double lambd
      default: 1
]]
[[
  name: _th_geometric_
  backends:
    - CPU
  cname: geometric
  variants: function
  return: self
  arguments:
    - THTensor* self
    - arg: THGenerator* generator
      default: nullptr
      kwarg_only: True
    - double p
]]

# In theory, this could be a part of the above declaration. But in
# practice this leads to all sorts of problems with ambiguous overloads.
# So we add it here with a separate name.
[[
  name: _th_alias
  return: THTensor*
  cpu_half: True
  cpu_bool: True
  cuda_bool: True
  variants:
    - function
  options:
    - cname: newWithTensor
      arguments:
        - THTensor* self
]]
[[
  name: _th_copy_ignoring_overlaps_
  cname: copyIgnoringOverlaps
  return: self
  variants: function
  backends:
    - CUDA
  arguments:
    - THTensor* self
    - THTensor* src
]]

[[
  name: _th_cat
  cname: catArray
  variants: [function]
  cpu_half: True
  cpu_bool: True
  cuda_bool: True
  return: self
  arguments:
    - arg: THTensor* self
      output: True
    - TensorList tensors
    - arg: int64_t dim
      default: 0
]]<|MERGE_RESOLUTION|>--- conflicted
+++ resolved
@@ -374,11 +374,6 @@
 ]]
 [[
   name: _th_equal
-<<<<<<< HEAD
-  cpu_bool: True
-  cuda_bool: True
-=======
->>>>>>> 7b644cc2
   cname: equal
   cpu_bool: True
   cuda_bool: True
