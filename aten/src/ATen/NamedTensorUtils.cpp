--- conflicted
+++ resolved
@@ -4,14 +4,6 @@
 
 namespace at {
 
-<<<<<<< HEAD
-static DimnameList::const_iterator find_untagged_name(
-    DimnameList::const_iterator begin,
-    DimnameList::const_iterator end,
-    Symbol target) {
-  return std::find_if(begin, end,
-      [&target](const Dimname& candidate) { return candidate.untagged_name() == target; });
-=======
 // Two Dimnames cannot be in the same Tensor if one of them can refer to the other.
 // In practice, this constraint means that a Tensor cannot have duplicate names
 // unless they are tagged and the tags are different.
@@ -23,30 +15,12 @@
       [&target](const Dimname& candidate) {
         return target.can_refer_to(candidate) || candidate.can_refer_to(target);
       });
->>>>>>> d47cc47d
 }
 
 static void check_unique_names(DimnameList names) {
   // Strategy: Compare each element with the ones that come after it.
   // Although this is O(N^2), in practice N is small (no more than 25).
   for (auto it = names.begin(); it != names.end(); ++it) {
-<<<<<<< HEAD
-    if (it->type() == NameType::WILDCARD) {
-      continue;
-    }
-    auto dup = find_untagged_name(it + 1, names.end(), it->untagged_name());
-    while (dup != names.end()) {
-      TORCH_CHECK(it->full_name() != dup->full_name(),
-          "Cannot construct a tensor with duplicate names. Got names: ",
-          names, ".");
-
-      // "C.in" and "C" are not allowed, but "C.in" and "C.out" are.
-      TORCH_CHECK(it->type() == NameType::TAGGED && dup->type() == NameType::TAGGED,
-          "Cannot construct a tensor with duplicate names unless they are tagged ",
-          "and have different tags. Got names: ", names, ", offending names: (",
-          *it, " and ", *dup, ").");
-      dup = find_untagged_name(dup + 1, names.end(), it->untagged_name());
-=======
     auto dup = find_incompatible_name(it + 1, names.end(), *it);
     while (dup != names.end()) {
       // Simple error message if you're not using tags
@@ -60,7 +34,6 @@
           "and have different tags. Got names: ", names, ", offending names: (",
           *it, " and ", *dup, ").");
       dup = find_incompatible_name(dup + 1, names.end(), *it);
->>>>>>> d47cc47d
     }
   }
 }
