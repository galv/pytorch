#pragma once

#include <c10/core/Scalar.h>
#include <c10/core/MemoryFormat.h>
#include <c10/core/QScheme.h>
#include <c10/macros/Macros.h>
#include <c10/core/TensorOptions.h>
#include <c10/util/intrusive_ptr.h>
#include <ATen/core/DeprecatedTypeProperties.h>
#include <ATen/core/ATenDispatch.h>
#include <ATen/core/dispatch/Dispatcher.h>
#ifdef BUILD_NAMEDTENSOR
#include <ATen/NamedTensor.h>
#endif

namespace at {

struct Quantizer;
// This is temporary typedef to enable Quantizer in aten native function API
// we'll remove them when we are actually exposing Quantizer class
// to frontend
using ConstQuantizerPtr = const c10::intrusive_ptr<Quantizer>&;

inline Tensor Tensor::toType(const DeprecatedTypeProperties & t, bool non_blocking) const {
  if(type() == t)
    return *this;
  return to(
      at::device(t.device_type()).layout(t.layout()).dtype(t.scalarType()),
      non_blocking,
      /*copy=*/ true);
}

inline Tensor Tensor::cpu() const {
  return toType(type().cpu());
}

inline Tensor Tensor::cuda() const {
  return toType(type().cuda());
}

inline Tensor Tensor::hip() const {
  return toType(type().hip());
}

inline Tensor Tensor::toType(ScalarType t) const {
  return toType(type().toScalarType(t));
}

inline Tensor Tensor::toBackend(Backend b) const {
  return toType(type().toBackend(b));
}

inline TensorOptions Tensor::options() const {
  return TensorOptions().dtype(dtype())
                        .device(device())
                        .layout(layout())
                        .is_variable(is_variable());
}

// all static inline to allow for inlining of the non-dynamic part of dispatch
inline void Tensor::backward(const Tensor & gradient, bool keep_graph, bool create_graph) const {
    static auto table = globalATenDispatch().getOpTable("aten::backward(Tensor self, Tensor? gradient=None, bool keep_graph=False, bool create_graph=False) -> void");
    return table->getOp<void (const Tensor &, const Tensor &, bool, bool)>(tensorTypeIdToBackend(type_id()), is_variable())(*this, gradient, keep_graph, create_graph);
}
inline void Tensor::set_data(const Tensor & new_data) const {
    static auto table = globalATenDispatch().getOpTable("aten::set_data(Tensor(a!) self, Tensor new_data) -> void");
    return table->getOp<void (const Tensor &, const Tensor &)>(tensorTypeIdToBackend(type_id()), is_variable())(*this, new_data);
}
#ifdef BUILD_NAMEDTENSOR
inline Tensor & Tensor::set_names_(c10::optional<DimnameList> names) {
    static c10::OperatorHandle op = c10::Dispatcher::singleton().findSchema({"aten::set_names_", ""}).value();
    if (is_variable()) {
        return c10::Dispatcher::singleton().callUnboxedAutogradKernel<Tensor &, Tensor &, c10::optional<DimnameList>>(op, *this, names);
    } else {
        return c10::Dispatcher::singleton().lookup(op, type_id()).callUnboxed<Tensor &, Tensor &, c10::optional<DimnameList>>(*this, names);
    }
}
#endif
inline Tensor Tensor::abs() const {
    static c10::OperatorHandle op = c10::Dispatcher::singleton().findSchema({"aten::abs", ""}).value();
    if (is_variable()) {
        return c10::Dispatcher::singleton().callUnboxedAutogradKernel<Tensor, const Tensor &>(op, *this);
    } else {
        return c10::Dispatcher::singleton().lookup(op, type_id()).callUnboxed<Tensor, const Tensor &>(*this);
    }
}
inline Tensor & Tensor::abs_() {
    static auto table = globalATenDispatch().getOpTable("aten::abs_(Tensor(a!) self) -> Tensor(a!)");
    return table->getOp<Tensor & (Tensor &)>(tensorTypeIdToBackend(type_id()), is_variable())(*this);
}
inline Tensor Tensor::acos() const {
    static c10::OperatorHandle op = c10::Dispatcher::singleton().findSchema({"aten::acos", ""}).value();
    if (is_variable()) {
        return c10::Dispatcher::singleton().callUnboxedAutogradKernel<Tensor, const Tensor &>(op, *this);
    } else {
        return c10::Dispatcher::singleton().lookup(op, type_id()).callUnboxed<Tensor, const Tensor &>(*this);
    }
}
inline Tensor & Tensor::acos_() {
    static auto table = globalATenDispatch().getOpTable("aten::acos_(Tensor(a!) self) -> Tensor(a!)");
    return table->getOp<Tensor & (Tensor &)>(tensorTypeIdToBackend(type_id()), is_variable())(*this);
}
inline Tensor Tensor::add(const Tensor & other, Scalar alpha) const {
    static c10::OperatorHandle op = c10::Dispatcher::singleton().findSchema({"aten::add", "Tensor"}).value();
    if (is_variable()) {
        return c10::Dispatcher::singleton().callUnboxedAutogradKernel<Tensor, const Tensor &, const Tensor &, Scalar>(op, *this, other, alpha);
    } else {
        return c10::Dispatcher::singleton().lookup(op, type_id()).callUnboxed<Tensor, const Tensor &, const Tensor &, Scalar>(*this, other, alpha);
    }
}
inline Tensor & Tensor::add_(const Tensor & other, Scalar alpha) {
    static c10::OperatorHandle op = c10::Dispatcher::singleton().findSchema({"aten::add_", "Tensor"}).value();
    if (is_variable()) {
        return c10::Dispatcher::singleton().callUnboxedAutogradKernel<Tensor &, Tensor &, const Tensor &, Scalar>(op, *this, other, alpha);
    } else {
        return c10::Dispatcher::singleton().lookup(op, type_id()).callUnboxed<Tensor &, Tensor &, const Tensor &, Scalar>(*this, other, alpha);
    }
}
inline Tensor Tensor::add(Scalar other, Scalar alpha) const {
    static c10::OperatorHandle op = c10::Dispatcher::singleton().findSchema({"aten::add", "Scalar"}).value();
    if (is_variable()) {
        return c10::Dispatcher::singleton().callUnboxedAutogradKernel<Tensor, const Tensor &, Scalar, Scalar>(op, *this, other, alpha);
    } else {
        return c10::Dispatcher::singleton().lookup(op, type_id()).callUnboxed<Tensor, const Tensor &, Scalar, Scalar>(*this, other, alpha);
    }
}
inline Tensor & Tensor::add_(Scalar other, Scalar alpha) {
    static c10::OperatorHandle op = c10::Dispatcher::singleton().findSchema({"aten::add_", "Scalar"}).value();
    if (is_variable()) {
        return c10::Dispatcher::singleton().callUnboxedAutogradKernel<Tensor &, Tensor &, Scalar, Scalar>(op, *this, other, alpha);
    } else {
        return c10::Dispatcher::singleton().lookup(op, type_id()).callUnboxed<Tensor &, Tensor &, Scalar, Scalar>(*this, other, alpha);
    }
}
inline Tensor Tensor::addmv(const Tensor & mat, const Tensor & vec, Scalar beta, Scalar alpha) const {
    static c10::OperatorHandle op = c10::Dispatcher::singleton().findSchema({"aten::addmv", ""}).value();
    if (is_variable()) {
        return c10::Dispatcher::singleton().callUnboxedAutogradKernel<Tensor, const Tensor &, const Tensor &, const Tensor &, Scalar, Scalar>(op, *this, mat, vec, beta, alpha);
    } else {
        return c10::Dispatcher::singleton().lookup(op, type_id()).callUnboxed<Tensor, const Tensor &, const Tensor &, const Tensor &, Scalar, Scalar>(*this, mat, vec, beta, alpha);
    }
}
inline Tensor & Tensor::addmv_(const Tensor & mat, const Tensor & vec, Scalar beta, Scalar alpha) {
    static c10::OperatorHandle op = c10::Dispatcher::singleton().findSchema({"aten::addmv_", ""}).value();
    if (is_variable()) {
        return c10::Dispatcher::singleton().callUnboxedAutogradKernel<Tensor &, Tensor &, const Tensor &, const Tensor &, Scalar, Scalar>(op, *this, mat, vec, beta, alpha);
    } else {
        return c10::Dispatcher::singleton().lookup(op, type_id()).callUnboxed<Tensor &, Tensor &, const Tensor &, const Tensor &, Scalar, Scalar>(*this, mat, vec, beta, alpha);
    }
}
inline Tensor Tensor::addr(const Tensor & vec1, const Tensor & vec2, Scalar beta, Scalar alpha) const {
    static c10::OperatorHandle op = c10::Dispatcher::singleton().findSchema({"aten::addr", ""}).value();
    if (is_variable()) {
        return c10::Dispatcher::singleton().callUnboxedAutogradKernel<Tensor, const Tensor &, const Tensor &, const Tensor &, Scalar, Scalar>(op, *this, vec1, vec2, beta, alpha);
    } else {
        return c10::Dispatcher::singleton().lookup(op, type_id()).callUnboxed<Tensor, const Tensor &, const Tensor &, const Tensor &, Scalar, Scalar>(*this, vec1, vec2, beta, alpha);
    }
}
inline Tensor & Tensor::addr_(const Tensor & vec1, const Tensor & vec2, Scalar beta, Scalar alpha) {
    static c10::OperatorHandle op = c10::Dispatcher::singleton().findSchema({"aten::addr_", ""}).value();
    if (is_variable()) {
        return c10::Dispatcher::singleton().callUnboxedAutogradKernel<Tensor &, Tensor &, const Tensor &, const Tensor &, Scalar, Scalar>(op, *this, vec1, vec2, beta, alpha);
    } else {
        return c10::Dispatcher::singleton().lookup(op, type_id()).callUnboxed<Tensor &, Tensor &, const Tensor &, const Tensor &, Scalar, Scalar>(*this, vec1, vec2, beta, alpha);
    }
}
inline Tensor Tensor::all(int64_t dim, bool keepdim) const {
    static c10::OperatorHandle op = c10::Dispatcher::singleton().findSchema({"aten::all", "dim"}).value();
    if (is_variable()) {
        return c10::Dispatcher::singleton().callUnboxedAutogradKernel<Tensor, const Tensor &, int64_t, bool>(op, *this, dim, keepdim);
    } else {
        return c10::Dispatcher::singleton().lookup(op, type_id()).callUnboxed<Tensor, const Tensor &, int64_t, bool>(*this, dim, keepdim);
    }
}
inline bool Tensor::allclose(const Tensor & other, double rtol, double atol, bool equal_nan) const {
    static c10::OperatorHandle op = c10::Dispatcher::singleton().findSchema({"aten::allclose", ""}).value();
    if (is_variable()) {
        return c10::Dispatcher::singleton().callUnboxedAutogradKernel<bool, const Tensor &, const Tensor &, double, double, bool>(op, *this, other, rtol, atol, equal_nan);
    } else {
        return c10::Dispatcher::singleton().lookup(op, type_id()).callUnboxed<bool, const Tensor &, const Tensor &, double, double, bool>(*this, other, rtol, atol, equal_nan);
    }
}
inline Tensor Tensor::any(int64_t dim, bool keepdim) const {
    static c10::OperatorHandle op = c10::Dispatcher::singleton().findSchema({"aten::any", "dim"}).value();
    if (is_variable()) {
        return c10::Dispatcher::singleton().callUnboxedAutogradKernel<Tensor, const Tensor &, int64_t, bool>(op, *this, dim, keepdim);
    } else {
        return c10::Dispatcher::singleton().lookup(op, type_id()).callUnboxed<Tensor, const Tensor &, int64_t, bool>(*this, dim, keepdim);
    }
}
inline Tensor Tensor::argmax(c10::optional<int64_t> dim, bool keepdim) const {
    static c10::OperatorHandle op = c10::Dispatcher::singleton().findSchema({"aten::argmax", ""}).value();
    if (is_variable()) {
        return c10::Dispatcher::singleton().callUnboxedAutogradKernel<Tensor, const Tensor &, c10::optional<int64_t>, bool>(op, *this, dim, keepdim);
    } else {
        return c10::Dispatcher::singleton().lookup(op, type_id()).callUnboxed<Tensor, const Tensor &, c10::optional<int64_t>, bool>(*this, dim, keepdim);
    }
}
inline Tensor Tensor::argmin(c10::optional<int64_t> dim, bool keepdim) const {
    static c10::OperatorHandle op = c10::Dispatcher::singleton().findSchema({"aten::argmin", ""}).value();
    if (is_variable()) {
        return c10::Dispatcher::singleton().callUnboxedAutogradKernel<Tensor, const Tensor &, c10::optional<int64_t>, bool>(op, *this, dim, keepdim);
    } else {
        return c10::Dispatcher::singleton().lookup(op, type_id()).callUnboxed<Tensor, const Tensor &, c10::optional<int64_t>, bool>(*this, dim, keepdim);
    }
}
inline Tensor Tensor::as_strided(IntArrayRef size, IntArrayRef stride, c10::optional<int64_t> storage_offset) const {
    static c10::OperatorHandle op = c10::Dispatcher::singleton().findSchema({"aten::as_strided", ""}).value();
    if (is_variable()) {
        return c10::Dispatcher::singleton().callUnboxedAutogradKernel<Tensor, const Tensor &, IntArrayRef, IntArrayRef, c10::optional<int64_t>>(op, *this, size, stride, storage_offset);
    } else {
        return c10::Dispatcher::singleton().lookup(op, type_id()).callUnboxed<Tensor, const Tensor &, IntArrayRef, IntArrayRef, c10::optional<int64_t>>(*this, size, stride, storage_offset);
    }
}
inline Tensor & Tensor::as_strided_(IntArrayRef size, IntArrayRef stride, c10::optional<int64_t> storage_offset) {
    static c10::OperatorHandle op = c10::Dispatcher::singleton().findSchema({"aten::as_strided_", ""}).value();
    if (is_variable()) {
        return c10::Dispatcher::singleton().callUnboxedAutogradKernel<Tensor &, Tensor &, IntArrayRef, IntArrayRef, c10::optional<int64_t>>(op, *this, size, stride, storage_offset);
    } else {
        return c10::Dispatcher::singleton().lookup(op, type_id()).callUnboxed<Tensor &, Tensor &, IntArrayRef, IntArrayRef, c10::optional<int64_t>>(*this, size, stride, storage_offset);
    }
}
inline Tensor Tensor::asin() const {
    static c10::OperatorHandle op = c10::Dispatcher::singleton().findSchema({"aten::asin", ""}).value();
    if (is_variable()) {
        return c10::Dispatcher::singleton().callUnboxedAutogradKernel<Tensor, const Tensor &>(op, *this);
    } else {
        return c10::Dispatcher::singleton().lookup(op, type_id()).callUnboxed<Tensor, const Tensor &>(*this);
    }
}
inline Tensor & Tensor::asin_() {
    static auto table = globalATenDispatch().getOpTable("aten::asin_(Tensor(a!) self) -> Tensor(a!)");
    return table->getOp<Tensor & (Tensor &)>(tensorTypeIdToBackend(type_id()), is_variable())(*this);
}
inline Tensor Tensor::atan() const {
    static c10::OperatorHandle op = c10::Dispatcher::singleton().findSchema({"aten::atan", ""}).value();
    if (is_variable()) {
        return c10::Dispatcher::singleton().callUnboxedAutogradKernel<Tensor, const Tensor &>(op, *this);
    } else {
        return c10::Dispatcher::singleton().lookup(op, type_id()).callUnboxed<Tensor, const Tensor &>(*this);
    }
}
inline Tensor & Tensor::atan_() {
    static auto table = globalATenDispatch().getOpTable("aten::atan_(Tensor(a!) self) -> Tensor(a!)");
    return table->getOp<Tensor & (Tensor &)>(tensorTypeIdToBackend(type_id()), is_variable())(*this);
}
inline Tensor Tensor::baddbmm(const Tensor & batch1, const Tensor & batch2, Scalar beta, Scalar alpha) const {
    static c10::OperatorHandle op = c10::Dispatcher::singleton().findSchema({"aten::baddbmm", ""}).value();
    if (is_variable()) {
        return c10::Dispatcher::singleton().callUnboxedAutogradKernel<Tensor, const Tensor &, const Tensor &, const Tensor &, Scalar, Scalar>(op, *this, batch1, batch2, beta, alpha);
    } else {
        return c10::Dispatcher::singleton().lookup(op, type_id()).callUnboxed<Tensor, const Tensor &, const Tensor &, const Tensor &, Scalar, Scalar>(*this, batch1, batch2, beta, alpha);
    }
}
inline Tensor & Tensor::baddbmm_(const Tensor & batch1, const Tensor & batch2, Scalar beta, Scalar alpha) {
    static c10::OperatorHandle op = c10::Dispatcher::singleton().findSchema({"aten::baddbmm_", ""}).value();
    if (is_variable()) {
        return c10::Dispatcher::singleton().callUnboxedAutogradKernel<Tensor &, Tensor &, const Tensor &, const Tensor &, Scalar, Scalar>(op, *this, batch1, batch2, beta, alpha);
    } else {
        return c10::Dispatcher::singleton().lookup(op, type_id()).callUnboxed<Tensor &, Tensor &, const Tensor &, const Tensor &, Scalar, Scalar>(*this, batch1, batch2, beta, alpha);
    }
}
inline Tensor Tensor::bernoulli(Generator * generator) const {
    static auto table = globalATenDispatch().getOpTable("aten::bernoulli(Tensor self, *, Generator? generator=None) -> Tensor");
    return table->getOp<Tensor (const Tensor &, Generator *)>(tensorTypeIdToBackend(type_id()), is_variable())(*this, generator);
}
inline Tensor & Tensor::bernoulli_(const Tensor & p, Generator * generator) {
    static auto table = globalATenDispatch().getOpTable("aten::bernoulli_.Tensor(Tensor(a!) self, Tensor p, *, Generator? generator=None) -> Tensor(a!)");
    return table->getOp<Tensor & (Tensor &, const Tensor &, Generator *)>(tensorTypeIdToBackend(type_id()), is_variable())(*this, p, generator);
}
inline Tensor & Tensor::bernoulli_(double p, Generator * generator) {
    static auto table = globalATenDispatch().getOpTable("aten::bernoulli_.float(Tensor(a!) self, float p=0.5, *, Generator? generator=None) -> Tensor(a!)");
    return table->getOp<Tensor & (Tensor &, double, Generator *)>(tensorTypeIdToBackend(type_id()), is_variable())(*this, p, generator);
}
inline Tensor Tensor::bernoulli(double p, Generator * generator) const {
    static auto table = globalATenDispatch().getOpTable("aten::bernoulli.p(Tensor self, float p, *, Generator? generator=None) -> Tensor");
    return table->getOp<Tensor (const Tensor &, double, Generator *)>(tensorTypeIdToBackend(type_id()), is_variable())(*this, p, generator);
}
inline Tensor Tensor::bincount(const Tensor & weights, int64_t minlength) const {
    static auto table = globalATenDispatch().getOpTable("aten::bincount(Tensor self, Tensor? weights=None, int minlength=0) -> Tensor");
    return table->getOp<Tensor (const Tensor &, const Tensor &, int64_t)>(tensorTypeIdToBackend(type_id()), is_variable())(*this, weights, minlength);
}
inline Tensor Tensor::bitwise_not() const {
    static c10::OperatorHandle op = c10::Dispatcher::singleton().findSchema({"aten::bitwise_not", ""}).value();
    if (is_variable()) {
        return c10::Dispatcher::singleton().callUnboxedAutogradKernel<Tensor, const Tensor &>(op, *this);
    } else {
        return c10::Dispatcher::singleton().lookup(op, type_id()).callUnboxed<Tensor, const Tensor &>(*this);
    }
}
inline Tensor & Tensor::bitwise_not_() {
    static auto table = globalATenDispatch().getOpTable("aten::bitwise_not_(Tensor(a!) self) -> Tensor(a!)");
    return table->getOp<Tensor & (Tensor &)>(tensorTypeIdToBackend(type_id()), is_variable())(*this);
}
inline Tensor Tensor::bmm(const Tensor & mat2) const {
    static c10::OperatorHandle op = c10::Dispatcher::singleton().findSchema({"aten::bmm", ""}).value();
    if (is_variable()) {
        return c10::Dispatcher::singleton().callUnboxedAutogradKernel<Tensor, const Tensor &, const Tensor &>(op, *this, mat2);
    } else {
        return c10::Dispatcher::singleton().lookup(op, type_id()).callUnboxed<Tensor, const Tensor &, const Tensor &>(*this, mat2);
    }
}
inline Tensor Tensor::ceil() const {
    static c10::OperatorHandle op = c10::Dispatcher::singleton().findSchema({"aten::ceil", ""}).value();
    if (is_variable()) {
        return c10::Dispatcher::singleton().callUnboxedAutogradKernel<Tensor, const Tensor &>(op, *this);
    } else {
        return c10::Dispatcher::singleton().lookup(op, type_id()).callUnboxed<Tensor, const Tensor &>(*this);
    }
}
inline Tensor & Tensor::ceil_() {
    static auto table = globalATenDispatch().getOpTable("aten::ceil_(Tensor(a!) self) -> Tensor(a!)");
    return table->getOp<Tensor & (Tensor &)>(tensorTypeIdToBackend(type_id()), is_variable())(*this);
}
inline std::vector<Tensor> Tensor::chunk(int64_t chunks, int64_t dim) const {
    static c10::OperatorHandle op = c10::Dispatcher::singleton().findSchema({"aten::chunk", ""}).value();
    if (is_variable()) {
        return c10::Dispatcher::singleton().callUnboxedAutogradKernel<std::vector<Tensor>, const Tensor &, int64_t, int64_t>(op, *this, chunks, dim);
    } else {
        return c10::Dispatcher::singleton().lookup(op, type_id()).callUnboxed<std::vector<Tensor>, const Tensor &, int64_t, int64_t>(*this, chunks, dim);
    }
}
inline Tensor Tensor::clamp(c10::optional<Scalar> min, c10::optional<Scalar> max) const {
    static c10::OperatorHandle op = c10::Dispatcher::singleton().findSchema({"aten::clamp", ""}).value();
    if (is_variable()) {
        return c10::Dispatcher::singleton().callUnboxedAutogradKernel<Tensor, const Tensor &, c10::optional<Scalar>, c10::optional<Scalar>>(op, *this, min, max);
    } else {
        return c10::Dispatcher::singleton().lookup(op, type_id()).callUnboxed<Tensor, const Tensor &, c10::optional<Scalar>, c10::optional<Scalar>>(*this, min, max);
    }
}
inline Tensor & Tensor::clamp_(c10::optional<Scalar> min, c10::optional<Scalar> max) {
    static c10::OperatorHandle op = c10::Dispatcher::singleton().findSchema({"aten::clamp_", ""}).value();
    if (is_variable()) {
        return c10::Dispatcher::singleton().callUnboxedAutogradKernel<Tensor &, Tensor &, c10::optional<Scalar>, c10::optional<Scalar>>(op, *this, min, max);
    } else {
        return c10::Dispatcher::singleton().lookup(op, type_id()).callUnboxed<Tensor &, Tensor &, c10::optional<Scalar>, c10::optional<Scalar>>(*this, min, max);
    }
}
inline Tensor Tensor::clamp_max(Scalar max) const {
    static c10::OperatorHandle op = c10::Dispatcher::singleton().findSchema({"aten::clamp_max", ""}).value();
    if (is_variable()) {
        return c10::Dispatcher::singleton().callUnboxedAutogradKernel<Tensor, const Tensor &, Scalar>(op, *this, max);
    } else {
        return c10::Dispatcher::singleton().lookup(op, type_id()).callUnboxed<Tensor, const Tensor &, Scalar>(*this, max);
    }
}
inline Tensor & Tensor::clamp_max_(Scalar max) {
    static c10::OperatorHandle op = c10::Dispatcher::singleton().findSchema({"aten::clamp_max_", ""}).value();
    if (is_variable()) {
        return c10::Dispatcher::singleton().callUnboxedAutogradKernel<Tensor &, Tensor &, Scalar>(op, *this, max);
    } else {
        return c10::Dispatcher::singleton().lookup(op, type_id()).callUnboxed<Tensor &, Tensor &, Scalar>(*this, max);
    }
}
inline Tensor Tensor::clamp_min(Scalar min) const {
    static c10::OperatorHandle op = c10::Dispatcher::singleton().findSchema({"aten::clamp_min", ""}).value();
    if (is_variable()) {
        return c10::Dispatcher::singleton().callUnboxedAutogradKernel<Tensor, const Tensor &, Scalar>(op, *this, min);
    } else {
        return c10::Dispatcher::singleton().lookup(op, type_id()).callUnboxed<Tensor, const Tensor &, Scalar>(*this, min);
    }
}
inline Tensor & Tensor::clamp_min_(Scalar min) {
    static c10::OperatorHandle op = c10::Dispatcher::singleton().findSchema({"aten::clamp_min_", ""}).value();
    if (is_variable()) {
        return c10::Dispatcher::singleton().callUnboxedAutogradKernel<Tensor &, Tensor &, Scalar>(op, *this, min);
    } else {
        return c10::Dispatcher::singleton().lookup(op, type_id()).callUnboxed<Tensor &, Tensor &, Scalar>(*this, min);
    }
}
inline Tensor Tensor::contiguous(MemoryFormat memory_format) const {
    static auto table = globalATenDispatch().getOpTable("aten::contiguous(Tensor self, *, MemoryFormat memory_format=contiguous_format) -> Tensor");
    return table->getOp<Tensor (const Tensor &, MemoryFormat)>(tensorTypeIdToBackend(type_id()), is_variable())(*this, memory_format);
}
inline Tensor & Tensor::copy_(const Tensor & src, bool non_blocking) {
    static c10::OperatorHandle op = c10::Dispatcher::singleton().findSchema({"aten::copy_", ""}).value();
    if (is_variable()) {
        return c10::Dispatcher::singleton().callUnboxedAutogradKernel<Tensor &, Tensor &, const Tensor &, bool>(op, *this, src, non_blocking);
    } else {
        return c10::Dispatcher::singleton().lookup(op, type_id()).callUnboxed<Tensor &, Tensor &, const Tensor &, bool>(*this, src, non_blocking);
    }
}
inline Tensor Tensor::cos() const {
    static c10::OperatorHandle op = c10::Dispatcher::singleton().findSchema({"aten::cos", ""}).value();
    if (is_variable()) {
        return c10::Dispatcher::singleton().callUnboxedAutogradKernel<Tensor, const Tensor &>(op, *this);
    } else {
        return c10::Dispatcher::singleton().lookup(op, type_id()).callUnboxed<Tensor, const Tensor &>(*this);
    }
}
inline Tensor & Tensor::cos_() {
    static auto table = globalATenDispatch().getOpTable("aten::cos_(Tensor(a!) self) -> Tensor(a!)");
    return table->getOp<Tensor & (Tensor &)>(tensorTypeIdToBackend(type_id()), is_variable())(*this);
}
inline Tensor Tensor::cosh() const {
    static c10::OperatorHandle op = c10::Dispatcher::singleton().findSchema({"aten::cosh", ""}).value();
    if (is_variable()) {
        return c10::Dispatcher::singleton().callUnboxedAutogradKernel<Tensor, const Tensor &>(op, *this);
    } else {
        return c10::Dispatcher::singleton().lookup(op, type_id()).callUnboxed<Tensor, const Tensor &>(*this);
    }
}
inline Tensor & Tensor::cosh_() {
    static auto table = globalATenDispatch().getOpTable("aten::cosh_(Tensor(a!) self) -> Tensor(a!)");
    return table->getOp<Tensor & (Tensor &)>(tensorTypeIdToBackend(type_id()), is_variable())(*this);
}
inline Tensor Tensor::cumsum(int64_t dim, c10::optional<ScalarType> dtype) const {
    static auto table = globalATenDispatch().getOpTable("aten::cumsum(Tensor self, int dim, *, ScalarType? dtype=None) -> Tensor");
    return table->getOp<Tensor (const Tensor &, int64_t, c10::optional<ScalarType>)>(tensorTypeIdToBackend(type_id()), is_variable())(*this, dim, dtype);
}
inline Tensor Tensor::cumprod(int64_t dim, c10::optional<ScalarType> dtype) const {
    static auto table = globalATenDispatch().getOpTable("aten::cumprod(Tensor self, int dim, *, ScalarType? dtype=None) -> Tensor");
    return table->getOp<Tensor (const Tensor &, int64_t, c10::optional<ScalarType>)>(tensorTypeIdToBackend(type_id()), is_variable())(*this, dim, dtype);
}
inline Tensor Tensor::det() const {
    static c10::OperatorHandle op = c10::Dispatcher::singleton().findSchema({"aten::det", ""}).value();
    if (is_variable()) {
        return c10::Dispatcher::singleton().callUnboxedAutogradKernel<Tensor, const Tensor &>(op, *this);
    } else {
        return c10::Dispatcher::singleton().lookup(op, type_id()).callUnboxed<Tensor, const Tensor &>(*this);
    }
}
inline Tensor Tensor::diag_embed(int64_t offset, int64_t dim1, int64_t dim2) const {
    static c10::OperatorHandle op = c10::Dispatcher::singleton().findSchema({"aten::diag_embed", ""}).value();
    if (is_variable()) {
        return c10::Dispatcher::singleton().callUnboxedAutogradKernel<Tensor, const Tensor &, int64_t, int64_t, int64_t>(op, *this, offset, dim1, dim2);
    } else {
        return c10::Dispatcher::singleton().lookup(op, type_id()).callUnboxed<Tensor, const Tensor &, int64_t, int64_t, int64_t>(*this, offset, dim1, dim2);
    }
}
inline Tensor Tensor::diagflat(int64_t offset) const {
    static c10::OperatorHandle op = c10::Dispatcher::singleton().findSchema({"aten::diagflat", ""}).value();
    if (is_variable()) {
        return c10::Dispatcher::singleton().callUnboxedAutogradKernel<Tensor, const Tensor &, int64_t>(op, *this, offset);
    } else {
        return c10::Dispatcher::singleton().lookup(op, type_id()).callUnboxed<Tensor, const Tensor &, int64_t>(*this, offset);
    }
}
inline Tensor Tensor::diagonal(int64_t offset, int64_t dim1, int64_t dim2) const {
    static c10::OperatorHandle op = c10::Dispatcher::singleton().findSchema({"aten::diagonal", ""}).value();
    if (is_variable()) {
        return c10::Dispatcher::singleton().callUnboxedAutogradKernel<Tensor, const Tensor &, int64_t, int64_t, int64_t>(op, *this, offset, dim1, dim2);
    } else {
        return c10::Dispatcher::singleton().lookup(op, type_id()).callUnboxed<Tensor, const Tensor &, int64_t, int64_t, int64_t>(*this, offset, dim1, dim2);
    }
}
inline Tensor & Tensor::fill_diagonal_(Scalar fill_value, bool wrap) {
    static c10::OperatorHandle op = c10::Dispatcher::singleton().findSchema({"aten::fill_diagonal_", ""}).value();
    if (is_variable()) {
        return c10::Dispatcher::singleton().callUnboxedAutogradKernel<Tensor &, Tensor &, Scalar, bool>(op, *this, fill_value, wrap);
    } else {
        return c10::Dispatcher::singleton().lookup(op, type_id()).callUnboxed<Tensor &, Tensor &, Scalar, bool>(*this, fill_value, wrap);
    }
}
inline Tensor Tensor::div(const Tensor & other) const {
    static c10::OperatorHandle op = c10::Dispatcher::singleton().findSchema({"aten::div", "Tensor"}).value();
    if (is_variable()) {
        return c10::Dispatcher::singleton().callUnboxedAutogradKernel<Tensor, const Tensor &, const Tensor &>(op, *this, other);
    } else {
        return c10::Dispatcher::singleton().lookup(op, type_id()).callUnboxed<Tensor, const Tensor &, const Tensor &>(*this, other);
    }
}
inline Tensor & Tensor::div_(const Tensor & other) {
    static c10::OperatorHandle op = c10::Dispatcher::singleton().findSchema({"aten::div_", "Tensor"}).value();
    if (is_variable()) {
        return c10::Dispatcher::singleton().callUnboxedAutogradKernel<Tensor &, Tensor &, const Tensor &>(op, *this, other);
    } else {
        return c10::Dispatcher::singleton().lookup(op, type_id()).callUnboxed<Tensor &, Tensor &, const Tensor &>(*this, other);
    }
}
inline Tensor Tensor::div(Scalar other) const {
    static c10::OperatorHandle op = c10::Dispatcher::singleton().findSchema({"aten::div", "Scalar"}).value();
    if (is_variable()) {
        return c10::Dispatcher::singleton().callUnboxedAutogradKernel<Tensor, const Tensor &, Scalar>(op, *this, other);
    } else {
        return c10::Dispatcher::singleton().lookup(op, type_id()).callUnboxed<Tensor, const Tensor &, Scalar>(*this, other);
    }
}
inline Tensor & Tensor::div_(Scalar other) {
    static c10::OperatorHandle op = c10::Dispatcher::singleton().findSchema({"aten::div_", "Scalar"}).value();
    if (is_variable()) {
        return c10::Dispatcher::singleton().callUnboxedAutogradKernel<Tensor &, Tensor &, Scalar>(op, *this, other);
    } else {
        return c10::Dispatcher::singleton().lookup(op, type_id()).callUnboxed<Tensor &, Tensor &, Scalar>(*this, other);
    }
}
inline Tensor Tensor::dot(const Tensor & tensor) const {
    static c10::OperatorHandle op = c10::Dispatcher::singleton().findSchema({"aten::dot", ""}).value();
    if (is_variable()) {
        return c10::Dispatcher::singleton().callUnboxedAutogradKernel<Tensor, const Tensor &, const Tensor &>(op, *this, tensor);
    } else {
        return c10::Dispatcher::singleton().lookup(op, type_id()).callUnboxed<Tensor, const Tensor &, const Tensor &>(*this, tensor);
    }
}
inline Tensor & Tensor::resize_(IntArrayRef size) {
    static c10::OperatorHandle op = c10::Dispatcher::singleton().findSchema({"aten::resize_", ""}).value();
    if (is_variable()) {
        return c10::Dispatcher::singleton().callUnboxedAutogradKernel<Tensor &, Tensor &, IntArrayRef>(op, *this, size);
    } else {
        return c10::Dispatcher::singleton().lookup(op, type_id()).callUnboxed<Tensor &, Tensor &, IntArrayRef>(*this, size);
    }
}
inline Tensor Tensor::erf() const {
    static c10::OperatorHandle op = c10::Dispatcher::singleton().findSchema({"aten::erf", ""}).value();
    if (is_variable()) {
        return c10::Dispatcher::singleton().callUnboxedAutogradKernel<Tensor, const Tensor &>(op, *this);
    } else {
        return c10::Dispatcher::singleton().lookup(op, type_id()).callUnboxed<Tensor, const Tensor &>(*this);
    }
}
inline Tensor & Tensor::erf_() {
    static auto table = globalATenDispatch().getOpTable("aten::erf_(Tensor(a!) self) -> Tensor(a!)");
    return table->getOp<Tensor & (Tensor &)>(tensorTypeIdToBackend(type_id()), is_variable())(*this);
}
inline Tensor Tensor::erfc() const {
    static c10::OperatorHandle op = c10::Dispatcher::singleton().findSchema({"aten::erfc", ""}).value();
    if (is_variable()) {
        return c10::Dispatcher::singleton().callUnboxedAutogradKernel<Tensor, const Tensor &>(op, *this);
    } else {
        return c10::Dispatcher::singleton().lookup(op, type_id()).callUnboxed<Tensor, const Tensor &>(*this);
    }
}
inline Tensor & Tensor::erfc_() {
    static auto table = globalATenDispatch().getOpTable("aten::erfc_(Tensor(a!) self) -> Tensor(a!)");
    return table->getOp<Tensor & (Tensor &)>(tensorTypeIdToBackend(type_id()), is_variable())(*this);
}
inline Tensor Tensor::exp() const {
    static c10::OperatorHandle op = c10::Dispatcher::singleton().findSchema({"aten::exp", ""}).value();
    if (is_variable()) {
        return c10::Dispatcher::singleton().callUnboxedAutogradKernel<Tensor, const Tensor &>(op, *this);
    } else {
        return c10::Dispatcher::singleton().lookup(op, type_id()).callUnboxed<Tensor, const Tensor &>(*this);
    }
}
inline Tensor & Tensor::exp_() {
    static auto table = globalATenDispatch().getOpTable("aten::exp_(Tensor(a!) self) -> Tensor(a!)");
    return table->getOp<Tensor & (Tensor &)>(tensorTypeIdToBackend(type_id()), is_variable())(*this);
}
inline Tensor Tensor::expm1() const {
    static c10::OperatorHandle op = c10::Dispatcher::singleton().findSchema({"aten::expm1", ""}).value();
    if (is_variable()) {
        return c10::Dispatcher::singleton().callUnboxedAutogradKernel<Tensor, const Tensor &>(op, *this);
    } else {
        return c10::Dispatcher::singleton().lookup(op, type_id()).callUnboxed<Tensor, const Tensor &>(*this);
    }
}
inline Tensor & Tensor::expm1_() {
    static auto table = globalATenDispatch().getOpTable("aten::expm1_(Tensor(a!) self) -> Tensor(a!)");
    return table->getOp<Tensor & (Tensor &)>(tensorTypeIdToBackend(type_id()), is_variable())(*this);
}
inline Tensor Tensor::expand(IntArrayRef size, bool implicit) const {
    static c10::OperatorHandle op = c10::Dispatcher::singleton().findSchema({"aten::expand", ""}).value();
    if (is_variable()) {
        return c10::Dispatcher::singleton().callUnboxedAutogradKernel<Tensor, const Tensor &, IntArrayRef, bool>(op, *this, size, implicit);
    } else {
        return c10::Dispatcher::singleton().lookup(op, type_id()).callUnboxed<Tensor, const Tensor &, IntArrayRef, bool>(*this, size, implicit);
    }
}
inline Tensor Tensor::expand_as(const Tensor & other) const {
    static c10::OperatorHandle op = c10::Dispatcher::singleton().findSchema({"aten::expand_as", ""}).value();
    if (is_variable()) {
        return c10::Dispatcher::singleton().callUnboxedAutogradKernel<Tensor, const Tensor &, const Tensor &>(op, *this, other);
    } else {
        return c10::Dispatcher::singleton().lookup(op, type_id()).callUnboxed<Tensor, const Tensor &, const Tensor &>(*this, other);
    }
}
inline Tensor Tensor::flatten(int64_t start_dim, int64_t end_dim) const {
    static c10::OperatorHandle op = c10::Dispatcher::singleton().findSchema({"aten::flatten", ""}).value();
    if (is_variable()) {
        return c10::Dispatcher::singleton().callUnboxedAutogradKernel<Tensor, const Tensor &, int64_t, int64_t>(op, *this, start_dim, end_dim);
    } else {
        return c10::Dispatcher::singleton().lookup(op, type_id()).callUnboxed<Tensor, const Tensor &, int64_t, int64_t>(*this, start_dim, end_dim);
    }
}
inline Tensor & Tensor::fill_(Scalar value) {
    static c10::OperatorHandle op = c10::Dispatcher::singleton().findSchema({"aten::fill_", "Scalar"}).value();
    if (is_variable()) {
        return c10::Dispatcher::singleton().callUnboxedAutogradKernel<Tensor &, Tensor &, Scalar>(op, *this, value);
    } else {
        return c10::Dispatcher::singleton().lookup(op, type_id()).callUnboxed<Tensor &, Tensor &, Scalar>(*this, value);
    }
}
inline Tensor & Tensor::fill_(const Tensor & value) {
    static c10::OperatorHandle op = c10::Dispatcher::singleton().findSchema({"aten::fill_", "Tensor"}).value();
    if (is_variable()) {
        return c10::Dispatcher::singleton().callUnboxedAutogradKernel<Tensor &, Tensor &, const Tensor &>(op, *this, value);
    } else {
        return c10::Dispatcher::singleton().lookup(op, type_id()).callUnboxed<Tensor &, Tensor &, const Tensor &>(*this, value);
    }
}
inline Tensor Tensor::floor() const {
    static c10::OperatorHandle op = c10::Dispatcher::singleton().findSchema({"aten::floor", ""}).value();
    if (is_variable()) {
        return c10::Dispatcher::singleton().callUnboxedAutogradKernel<Tensor, const Tensor &>(op, *this);
    } else {
        return c10::Dispatcher::singleton().lookup(op, type_id()).callUnboxed<Tensor, const Tensor &>(*this);
    }
}
inline Tensor & Tensor::floor_() {
    static auto table = globalATenDispatch().getOpTable("aten::floor_(Tensor(a!) self) -> Tensor(a!)");
    return table->getOp<Tensor & (Tensor &)>(tensorTypeIdToBackend(type_id()), is_variable())(*this);
}
inline Tensor Tensor::frac() const {
    static c10::OperatorHandle op = c10::Dispatcher::singleton().findSchema({"aten::frac", ""}).value();
    if (is_variable()) {
        return c10::Dispatcher::singleton().callUnboxedAutogradKernel<Tensor, const Tensor &>(op, *this);
    } else {
        return c10::Dispatcher::singleton().lookup(op, type_id()).callUnboxed<Tensor, const Tensor &>(*this);
    }
}
inline Tensor & Tensor::frac_() {
    static auto table = globalATenDispatch().getOpTable("aten::frac_(Tensor(a!) self) -> Tensor(a!)");
    return table->getOp<Tensor & (Tensor &)>(tensorTypeIdToBackend(type_id()), is_variable())(*this);
}
inline Tensor Tensor::ger(const Tensor & vec2) const {
    static c10::OperatorHandle op = c10::Dispatcher::singleton().findSchema({"aten::ger", ""}).value();
    if (is_variable()) {
        return c10::Dispatcher::singleton().callUnboxedAutogradKernel<Tensor, const Tensor &, const Tensor &>(op, *this, vec2);
    } else {
        return c10::Dispatcher::singleton().lookup(op, type_id()).callUnboxed<Tensor, const Tensor &, const Tensor &>(*this, vec2);
    }
}
inline Tensor Tensor::fft(int64_t signal_ndim, bool normalized) const {
    static c10::OperatorHandle op = c10::Dispatcher::singleton().findSchema({"aten::fft", ""}).value();
    if (is_variable()) {
        return c10::Dispatcher::singleton().callUnboxedAutogradKernel<Tensor, const Tensor &, int64_t, bool>(op, *this, signal_ndim, normalized);
    } else {
        return c10::Dispatcher::singleton().lookup(op, type_id()).callUnboxed<Tensor, const Tensor &, int64_t, bool>(*this, signal_ndim, normalized);
    }
}
inline Tensor Tensor::ifft(int64_t signal_ndim, bool normalized) const {
    static c10::OperatorHandle op = c10::Dispatcher::singleton().findSchema({"aten::ifft", ""}).value();
    if (is_variable()) {
        return c10::Dispatcher::singleton().callUnboxedAutogradKernel<Tensor, const Tensor &, int64_t, bool>(op, *this, signal_ndim, normalized);
    } else {
        return c10::Dispatcher::singleton().lookup(op, type_id()).callUnboxed<Tensor, const Tensor &, int64_t, bool>(*this, signal_ndim, normalized);
    }
}
inline Tensor Tensor::rfft(int64_t signal_ndim, bool normalized, bool onesided) const {
    static c10::OperatorHandle op = c10::Dispatcher::singleton().findSchema({"aten::rfft", ""}).value();
    if (is_variable()) {
        return c10::Dispatcher::singleton().callUnboxedAutogradKernel<Tensor, const Tensor &, int64_t, bool, bool>(op, *this, signal_ndim, normalized, onesided);
    } else {
        return c10::Dispatcher::singleton().lookup(op, type_id()).callUnboxed<Tensor, const Tensor &, int64_t, bool, bool>(*this, signal_ndim, normalized, onesided);
    }
}
inline Tensor Tensor::irfft(int64_t signal_ndim, bool normalized, bool onesided, IntArrayRef signal_sizes) const {
    static c10::OperatorHandle op = c10::Dispatcher::singleton().findSchema({"aten::irfft", ""}).value();
    if (is_variable()) {
        return c10::Dispatcher::singleton().callUnboxedAutogradKernel<Tensor, const Tensor &, int64_t, bool, bool, IntArrayRef>(op, *this, signal_ndim, normalized, onesided, signal_sizes);
    } else {
        return c10::Dispatcher::singleton().lookup(op, type_id()).callUnboxed<Tensor, const Tensor &, int64_t, bool, bool, IntArrayRef>(*this, signal_ndim, normalized, onesided, signal_sizes);
    }
}
inline Tensor Tensor::index(TensorList indices) const {
    static auto table = globalATenDispatch().getOpTable("aten::index(Tensor self, Tensor?[] indices) -> Tensor");
    return table->getOp<Tensor (const Tensor &, TensorList)>(tensorTypeIdToBackend(type_id()), is_variable())(*this, indices);
}
inline Tensor & Tensor::index_copy_(int64_t dim, const Tensor & index, const Tensor & source) {
    static c10::OperatorHandle op = c10::Dispatcher::singleton().findSchema({"aten::index_copy_", ""}).value();
    if (is_variable()) {
        return c10::Dispatcher::singleton().callUnboxedAutogradKernel<Tensor &, Tensor &, int64_t, const Tensor &, const Tensor &>(op, *this, dim, index, source);
    } else {
        return c10::Dispatcher::singleton().lookup(op, type_id()).callUnboxed<Tensor &, Tensor &, int64_t, const Tensor &, const Tensor &>(*this, dim, index, source);
    }
}
inline Tensor Tensor::index_copy(int64_t dim, const Tensor & index, const Tensor & source) const {
    static c10::OperatorHandle op = c10::Dispatcher::singleton().findSchema({"aten::index_copy", ""}).value();
    if (is_variable()) {
        return c10::Dispatcher::singleton().callUnboxedAutogradKernel<Tensor, const Tensor &, int64_t, const Tensor &, const Tensor &>(op, *this, dim, index, source);
    } else {
        return c10::Dispatcher::singleton().lookup(op, type_id()).callUnboxed<Tensor, const Tensor &, int64_t, const Tensor &, const Tensor &>(*this, dim, index, source);
    }
}
inline Tensor & Tensor::index_put_(TensorList indices, const Tensor & values, bool accumulate) {
    static auto table = globalATenDispatch().getOpTable("aten::index_put_(Tensor(a!) self, Tensor?[] indices, Tensor values, bool accumulate=False) -> Tensor(a!)");
    return table->getOp<Tensor & (Tensor &, TensorList, const Tensor &, bool)>(tensorTypeIdToBackend(type_id()), is_variable())(*this, indices, values, accumulate);
}
inline Tensor Tensor::index_put(TensorList indices, const Tensor & values, bool accumulate) const {
    static auto table = globalATenDispatch().getOpTable("aten::index_put(Tensor self, Tensor?[] indices, Tensor values, bool accumulate=False) -> Tensor");
    return table->getOp<Tensor (const Tensor &, TensorList, const Tensor &, bool)>(tensorTypeIdToBackend(type_id()), is_variable())(*this, indices, values, accumulate);
}
inline Tensor Tensor::inverse() const {
    static c10::OperatorHandle op = c10::Dispatcher::singleton().findSchema({"aten::inverse", ""}).value();
    if (is_variable()) {
        return c10::Dispatcher::singleton().callUnboxedAutogradKernel<Tensor, const Tensor &>(op, *this);
    } else {
        return c10::Dispatcher::singleton().lookup(op, type_id()).callUnboxed<Tensor, const Tensor &>(*this);
    }
}
inline Tensor Tensor::isclose(const Tensor & other, double rtol, double atol, bool equal_nan) const {
    static c10::OperatorHandle op = c10::Dispatcher::singleton().findSchema({"aten::isclose", ""}).value();
    if (is_variable()) {
        return c10::Dispatcher::singleton().callUnboxedAutogradKernel<Tensor, const Tensor &, const Tensor &, double, double, bool>(op, *this, other, rtol, atol, equal_nan);
    } else {
        return c10::Dispatcher::singleton().lookup(op, type_id()).callUnboxed<Tensor, const Tensor &, const Tensor &, double, double, bool>(*this, other, rtol, atol, equal_nan);
    }
}
inline bool Tensor::is_distributed() const {
    static c10::OperatorHandle op = c10::Dispatcher::singleton().findSchema({"aten::is_distributed", ""}).value();
    if (is_variable()) {
        return c10::Dispatcher::singleton().callUnboxedAutogradKernel<bool, const Tensor &>(op, *this);
    } else {
        return c10::Dispatcher::singleton().lookup(op, type_id()).callUnboxed<bool, const Tensor &>(*this);
    }
}
inline bool Tensor::is_floating_point() const {
    static c10::OperatorHandle op = c10::Dispatcher::singleton().findSchema({"aten::is_floating_point", ""}).value();
    if (is_variable()) {
        return c10::Dispatcher::singleton().callUnboxedAutogradKernel<bool, const Tensor &>(op, *this);
    } else {
        return c10::Dispatcher::singleton().lookup(op, type_id()).callUnboxed<bool, const Tensor &>(*this);
    }
}
inline bool Tensor::is_complex() const {
    static c10::OperatorHandle op = c10::Dispatcher::singleton().findSchema({"aten::is_complex", ""}).value();
    if (is_variable()) {
        return c10::Dispatcher::singleton().callUnboxedAutogradKernel<bool, const Tensor &>(op, *this);
    } else {
        return c10::Dispatcher::singleton().lookup(op, type_id()).callUnboxed<bool, const Tensor &>(*this);
    }
}
inline bool Tensor::is_nonzero() const {
    static c10::OperatorHandle op = c10::Dispatcher::singleton().findSchema({"aten::is_nonzero", ""}).value();
    if (is_variable()) {
        return c10::Dispatcher::singleton().callUnboxedAutogradKernel<bool, const Tensor &>(op, *this);
    } else {
        return c10::Dispatcher::singleton().lookup(op, type_id()).callUnboxed<bool, const Tensor &>(*this);
    }
}
inline bool Tensor::is_same_size(const Tensor & other) const {
    static c10::OperatorHandle op = c10::Dispatcher::singleton().findSchema({"aten::is_same_size", ""}).value();
    if (is_variable()) {
        return c10::Dispatcher::singleton().callUnboxedAutogradKernel<bool, const Tensor &, const Tensor &>(op, *this, other);
    } else {
        return c10::Dispatcher::singleton().lookup(op, type_id()).callUnboxed<bool, const Tensor &, const Tensor &>(*this, other);
    }
}
inline bool Tensor::is_signed() const {
    static c10::OperatorHandle op = c10::Dispatcher::singleton().findSchema({"aten::is_signed", ""}).value();
    if (is_variable()) {
        return c10::Dispatcher::singleton().callUnboxedAutogradKernel<bool, const Tensor &>(op, *this);
    } else {
        return c10::Dispatcher::singleton().lookup(op, type_id()).callUnboxed<bool, const Tensor &>(*this);
    }
}
inline std::tuple<Tensor,Tensor> Tensor::kthvalue(int64_t k, int64_t dim, bool keepdim) const {
    static c10::OperatorHandle op = c10::Dispatcher::singleton().findSchema({"aten::kthvalue", ""}).value();
    if (is_variable()) {
        return c10::Dispatcher::singleton().callUnboxedAutogradKernel<std::tuple<Tensor,Tensor>, const Tensor &, int64_t, int64_t, bool>(op, *this, k, dim, keepdim);
    } else {
        return c10::Dispatcher::singleton().lookup(op, type_id()).callUnboxed<std::tuple<Tensor,Tensor>, const Tensor &, int64_t, int64_t, bool>(*this, k, dim, keepdim);
    }
}
inline Tensor Tensor::log() const {
    static c10::OperatorHandle op = c10::Dispatcher::singleton().findSchema({"aten::log", ""}).value();
    if (is_variable()) {
        return c10::Dispatcher::singleton().callUnboxedAutogradKernel<Tensor, const Tensor &>(op, *this);
    } else {
        return c10::Dispatcher::singleton().lookup(op, type_id()).callUnboxed<Tensor, const Tensor &>(*this);
    }
}
inline Tensor & Tensor::log_() {
    static auto table = globalATenDispatch().getOpTable("aten::log_(Tensor(a!) self) -> Tensor(a!)");
    return table->getOp<Tensor & (Tensor &)>(tensorTypeIdToBackend(type_id()), is_variable())(*this);
}
inline Tensor Tensor::log10() const {
    static c10::OperatorHandle op = c10::Dispatcher::singleton().findSchema({"aten::log10", ""}).value();
    if (is_variable()) {
        return c10::Dispatcher::singleton().callUnboxedAutogradKernel<Tensor, const Tensor &>(op, *this);
    } else {
        return c10::Dispatcher::singleton().lookup(op, type_id()).callUnboxed<Tensor, const Tensor &>(*this);
    }
}
inline Tensor & Tensor::log10_() {
    static auto table = globalATenDispatch().getOpTable("aten::log10_(Tensor(a!) self) -> Tensor(a!)");
    return table->getOp<Tensor & (Tensor &)>(tensorTypeIdToBackend(type_id()), is_variable())(*this);
}
inline Tensor Tensor::log1p() const {
    static c10::OperatorHandle op = c10::Dispatcher::singleton().findSchema({"aten::log1p", ""}).value();
    if (is_variable()) {
        return c10::Dispatcher::singleton().callUnboxedAutogradKernel<Tensor, const Tensor &>(op, *this);
    } else {
        return c10::Dispatcher::singleton().lookup(op, type_id()).callUnboxed<Tensor, const Tensor &>(*this);
    }
}
inline Tensor & Tensor::log1p_() {
    static auto table = globalATenDispatch().getOpTable("aten::log1p_(Tensor(a!) self) -> Tensor(a!)");
    return table->getOp<Tensor & (Tensor &)>(tensorTypeIdToBackend(type_id()), is_variable())(*this);
}
inline Tensor Tensor::log2() const {
    static c10::OperatorHandle op = c10::Dispatcher::singleton().findSchema({"aten::log2", ""}).value();
    if (is_variable()) {
        return c10::Dispatcher::singleton().callUnboxedAutogradKernel<Tensor, const Tensor &>(op, *this);
    } else {
        return c10::Dispatcher::singleton().lookup(op, type_id()).callUnboxed<Tensor, const Tensor &>(*this);
    }
}
inline Tensor & Tensor::log2_() {
    static auto table = globalATenDispatch().getOpTable("aten::log2_(Tensor(a!) self) -> Tensor(a!)");
    return table->getOp<Tensor & (Tensor &)>(tensorTypeIdToBackend(type_id()), is_variable())(*this);
}
inline Tensor Tensor::logdet() const {
    static c10::OperatorHandle op = c10::Dispatcher::singleton().findSchema({"aten::logdet", ""}).value();
    if (is_variable()) {
        return c10::Dispatcher::singleton().callUnboxedAutogradKernel<Tensor, const Tensor &>(op, *this);
    } else {
        return c10::Dispatcher::singleton().lookup(op, type_id()).callUnboxed<Tensor, const Tensor &>(*this);
    }
}
inline Tensor Tensor::log_softmax(int64_t dim, c10::optional<ScalarType> dtype) const {
    static auto table = globalATenDispatch().getOpTable("aten::log_softmax(Tensor self, int dim, ScalarType? dtype=None) -> Tensor");
    return table->getOp<Tensor (const Tensor &, int64_t, c10::optional<ScalarType>)>(tensorTypeIdToBackend(type_id()), is_variable())(*this, dim, dtype);
}
inline Tensor Tensor::logsumexp(IntArrayRef dim, bool keepdim) const {
    static auto table = globalATenDispatch().getOpTable("aten::logsumexp(Tensor self, int[1] dim, bool keepdim=False) -> Tensor");
    return table->getOp<Tensor (const Tensor &, IntArrayRef, bool)>(tensorTypeIdToBackend(type_id()), is_variable())(*this, dim, keepdim);
}
inline Tensor Tensor::matmul(const Tensor & other) const {
    static c10::OperatorHandle op = c10::Dispatcher::singleton().findSchema({"aten::matmul", ""}).value();
    if (is_variable()) {
        return c10::Dispatcher::singleton().callUnboxedAutogradKernel<Tensor, const Tensor &, const Tensor &>(op, *this, other);
    } else {
        return c10::Dispatcher::singleton().lookup(op, type_id()).callUnboxed<Tensor, const Tensor &, const Tensor &>(*this, other);
    }
}
inline Tensor Tensor::matrix_power(int64_t n) const {
    static c10::OperatorHandle op = c10::Dispatcher::singleton().findSchema({"aten::matrix_power", ""}).value();
    if (is_variable()) {
        return c10::Dispatcher::singleton().callUnboxedAutogradKernel<Tensor, const Tensor &, int64_t>(op, *this, n);
    } else {
        return c10::Dispatcher::singleton().lookup(op, type_id()).callUnboxed<Tensor, const Tensor &, int64_t>(*this, n);
    }
}
inline std::tuple<Tensor,Tensor> Tensor::max(int64_t dim, bool keepdim) const {
    static c10::OperatorHandle op = c10::Dispatcher::singleton().findSchema({"aten::max", "dim"}).value();
    if (is_variable()) {
        return c10::Dispatcher::singleton().callUnboxedAutogradKernel<std::tuple<Tensor,Tensor>, const Tensor &, int64_t, bool>(op, *this, dim, keepdim);
    } else {
        return c10::Dispatcher::singleton().lookup(op, type_id()).callUnboxed<std::tuple<Tensor,Tensor>, const Tensor &, int64_t, bool>(*this, dim, keepdim);
    }
}
inline Tensor Tensor::max_values(IntArrayRef dim, bool keepdim) const {
    static auto table = globalATenDispatch().getOpTable("aten::max_values(Tensor self, int[1] dim, bool keepdim=False) -> Tensor");
    return table->getOp<Tensor (const Tensor &, IntArrayRef, bool)>(tensorTypeIdToBackend(type_id()), is_variable())(*this, dim, keepdim);
}
inline Tensor Tensor::mean(c10::optional<ScalarType> dtype) const {
    static auto table = globalATenDispatch().getOpTable("aten::mean(Tensor self, *, ScalarType? dtype=None) -> Tensor");
    return table->getOp<Tensor (const Tensor &, c10::optional<ScalarType>)>(tensorTypeIdToBackend(type_id()), is_variable())(*this, dtype);
}
inline Tensor Tensor::mean(IntArrayRef dim, bool keepdim, c10::optional<ScalarType> dtype) const {
    static auto table = globalATenDispatch().getOpTable("aten::mean.dim(Tensor self, int[1] dim, bool keepdim=False, *, ScalarType? dtype=None) -> Tensor");
    return table->getOp<Tensor (const Tensor &, IntArrayRef, bool, c10::optional<ScalarType>)>(tensorTypeIdToBackend(type_id()), is_variable())(*this, dim, keepdim, dtype);
}
inline std::tuple<Tensor,Tensor> Tensor::median(int64_t dim, bool keepdim) const {
    static c10::OperatorHandle op = c10::Dispatcher::singleton().findSchema({"aten::median", "dim"}).value();
    if (is_variable()) {
        return c10::Dispatcher::singleton().callUnboxedAutogradKernel<std::tuple<Tensor,Tensor>, const Tensor &, int64_t, bool>(op, *this, dim, keepdim);
    } else {
        return c10::Dispatcher::singleton().lookup(op, type_id()).callUnboxed<std::tuple<Tensor,Tensor>, const Tensor &, int64_t, bool>(*this, dim, keepdim);
    }
}
inline std::tuple<Tensor,Tensor> Tensor::min(int64_t dim, bool keepdim) const {
    static c10::OperatorHandle op = c10::Dispatcher::singleton().findSchema({"aten::min", "dim"}).value();
    if (is_variable()) {
        return c10::Dispatcher::singleton().callUnboxedAutogradKernel<std::tuple<Tensor,Tensor>, const Tensor &, int64_t, bool>(op, *this, dim, keepdim);
    } else {
        return c10::Dispatcher::singleton().lookup(op, type_id()).callUnboxed<std::tuple<Tensor,Tensor>, const Tensor &, int64_t, bool>(*this, dim, keepdim);
    }
}
inline Tensor Tensor::min_values(IntArrayRef dim, bool keepdim) const {
    static auto table = globalATenDispatch().getOpTable("aten::min_values(Tensor self, int[1] dim, bool keepdim=False) -> Tensor");
    return table->getOp<Tensor (const Tensor &, IntArrayRef, bool)>(tensorTypeIdToBackend(type_id()), is_variable())(*this, dim, keepdim);
}
inline Tensor Tensor::mm(const Tensor & mat2) const {
    static c10::OperatorHandle op = c10::Dispatcher::singleton().findSchema({"aten::mm", ""}).value();
    if (is_variable()) {
        return c10::Dispatcher::singleton().callUnboxedAutogradKernel<Tensor, const Tensor &, const Tensor &>(op, *this, mat2);
    } else {
        return c10::Dispatcher::singleton().lookup(op, type_id()).callUnboxed<Tensor, const Tensor &, const Tensor &>(*this, mat2);
    }
}
inline std::tuple<Tensor,Tensor> Tensor::mode(int64_t dim, bool keepdim) const {
    static c10::OperatorHandle op = c10::Dispatcher::singleton().findSchema({"aten::mode", ""}).value();
    if (is_variable()) {
        return c10::Dispatcher::singleton().callUnboxedAutogradKernel<std::tuple<Tensor,Tensor>, const Tensor &, int64_t, bool>(op, *this, dim, keepdim);
    } else {
        return c10::Dispatcher::singleton().lookup(op, type_id()).callUnboxed<std::tuple<Tensor,Tensor>, const Tensor &, int64_t, bool>(*this, dim, keepdim);
    }
}
inline Tensor Tensor::mul(const Tensor & other) const {
    static c10::OperatorHandle op = c10::Dispatcher::singleton().findSchema({"aten::mul", "Tensor"}).value();
    if (is_variable()) {
        return c10::Dispatcher::singleton().callUnboxedAutogradKernel<Tensor, const Tensor &, const Tensor &>(op, *this, other);
    } else {
        return c10::Dispatcher::singleton().lookup(op, type_id()).callUnboxed<Tensor, const Tensor &, const Tensor &>(*this, other);
    }
}
inline Tensor & Tensor::mul_(const Tensor & other) {
    static c10::OperatorHandle op = c10::Dispatcher::singleton().findSchema({"aten::mul_", "Tensor"}).value();
    if (is_variable()) {
        return c10::Dispatcher::singleton().callUnboxedAutogradKernel<Tensor &, Tensor &, const Tensor &>(op, *this, other);
    } else {
        return c10::Dispatcher::singleton().lookup(op, type_id()).callUnboxed<Tensor &, Tensor &, const Tensor &>(*this, other);
    }
}
inline Tensor Tensor::mul(Scalar other) const {
    static c10::OperatorHandle op = c10::Dispatcher::singleton().findSchema({"aten::mul", "Scalar"}).value();
    if (is_variable()) {
        return c10::Dispatcher::singleton().callUnboxedAutogradKernel<Tensor, const Tensor &, Scalar>(op, *this, other);
    } else {
        return c10::Dispatcher::singleton().lookup(op, type_id()).callUnboxed<Tensor, const Tensor &, Scalar>(*this, other);
    }
}
inline Tensor & Tensor::mul_(Scalar other) {
    static c10::OperatorHandle op = c10::Dispatcher::singleton().findSchema({"aten::mul_", "Scalar"}).value();
    if (is_variable()) {
        return c10::Dispatcher::singleton().callUnboxedAutogradKernel<Tensor &, Tensor &, Scalar>(op, *this, other);
    } else {
        return c10::Dispatcher::singleton().lookup(op, type_id()).callUnboxed<Tensor &, Tensor &, Scalar>(*this, other);
    }
}
inline Tensor Tensor::mv(const Tensor & vec) const {
    static c10::OperatorHandle op = c10::Dispatcher::singleton().findSchema({"aten::mv", ""}).value();
    if (is_variable()) {
        return c10::Dispatcher::singleton().callUnboxedAutogradKernel<Tensor, const Tensor &, const Tensor &>(op, *this, vec);
    } else {
        return c10::Dispatcher::singleton().lookup(op, type_id()).callUnboxed<Tensor, const Tensor &, const Tensor &>(*this, vec);
    }
}
inline Tensor Tensor::mvlgamma(int64_t p) const {
    static c10::OperatorHandle op = c10::Dispatcher::singleton().findSchema({"aten::mvlgamma", ""}).value();
    if (is_variable()) {
        return c10::Dispatcher::singleton().callUnboxedAutogradKernel<Tensor, const Tensor &, int64_t>(op, *this, p);
    } else {
        return c10::Dispatcher::singleton().lookup(op, type_id()).callUnboxed<Tensor, const Tensor &, int64_t>(*this, p);
    }
}
inline Tensor & Tensor::mvlgamma_(int64_t p) {
    static c10::OperatorHandle op = c10::Dispatcher::singleton().findSchema({"aten::mvlgamma_", ""}).value();
    if (is_variable()) {
        return c10::Dispatcher::singleton().callUnboxedAutogradKernel<Tensor &, Tensor &, int64_t>(op, *this, p);
    } else {
        return c10::Dispatcher::singleton().lookup(op, type_id()).callUnboxed<Tensor &, Tensor &, int64_t>(*this, p);
    }
}
inline Tensor Tensor::narrow_copy(int64_t dim, int64_t start, int64_t length) const {
    static c10::OperatorHandle op = c10::Dispatcher::singleton().findSchema({"aten::narrow_copy", ""}).value();
    if (is_variable()) {
        return c10::Dispatcher::singleton().callUnboxedAutogradKernel<Tensor, const Tensor &, int64_t, int64_t, int64_t>(op, *this, dim, start, length);
    } else {
        return c10::Dispatcher::singleton().lookup(op, type_id()).callUnboxed<Tensor, const Tensor &, int64_t, int64_t, int64_t>(*this, dim, start, length);
    }
}
inline Tensor Tensor::narrow(int64_t dim, int64_t start, int64_t length) const {
    static c10::OperatorHandle op = c10::Dispatcher::singleton().findSchema({"aten::narrow", ""}).value();
    if (is_variable()) {
        return c10::Dispatcher::singleton().callUnboxedAutogradKernel<Tensor, const Tensor &, int64_t, int64_t, int64_t>(op, *this, dim, start, length);
    } else {
        return c10::Dispatcher::singleton().lookup(op, type_id()).callUnboxed<Tensor, const Tensor &, int64_t, int64_t, int64_t>(*this, dim, start, length);
    }
}
inline Tensor Tensor::permute(IntArrayRef dims) const {
    static c10::OperatorHandle op = c10::Dispatcher::singleton().findSchema({"aten::permute", ""}).value();
    if (is_variable()) {
        return c10::Dispatcher::singleton().callUnboxedAutogradKernel<Tensor, const Tensor &, IntArrayRef>(op, *this, dims);
    } else {
        return c10::Dispatcher::singleton().lookup(op, type_id()).callUnboxed<Tensor, const Tensor &, IntArrayRef>(*this, dims);
    }
}
inline Tensor Tensor::numpy_T() const {
    static c10::OperatorHandle op = c10::Dispatcher::singleton().findSchema({"aten::numpy_T", ""}).value();
    if (is_variable()) {
        return c10::Dispatcher::singleton().callUnboxedAutogradKernel<Tensor, const Tensor &>(op, *this);
    } else {
        return c10::Dispatcher::singleton().lookup(op, type_id()).callUnboxed<Tensor, const Tensor &>(*this);
    }
}
inline bool Tensor::is_pinned() const {
    static c10::OperatorHandle op = c10::Dispatcher::singleton().findSchema({"aten::is_pinned", ""}).value();
    if (is_variable()) {
        return c10::Dispatcher::singleton().callUnboxedAutogradKernel<bool, const Tensor &>(op, *this);
    } else {
        return c10::Dispatcher::singleton().lookup(op, type_id()).callUnboxed<bool, const Tensor &>(*this);
    }
}
inline Tensor Tensor::pin_memory() const {
    static c10::OperatorHandle op = c10::Dispatcher::singleton().findSchema({"aten::pin_memory", ""}).value();
    if (is_variable()) {
        return c10::Dispatcher::singleton().callUnboxedAutogradKernel<Tensor, const Tensor &>(op, *this);
    } else {
        return c10::Dispatcher::singleton().lookup(op, type_id()).callUnboxed<Tensor, const Tensor &>(*this);
    }
}
inline Tensor Tensor::pinverse(double rcond) const {
    static c10::OperatorHandle op = c10::Dispatcher::singleton().findSchema({"aten::pinverse", ""}).value();
    if (is_variable()) {
        return c10::Dispatcher::singleton().callUnboxedAutogradKernel<Tensor, const Tensor &, double>(op, *this, rcond);
    } else {
        return c10::Dispatcher::singleton().lookup(op, type_id()).callUnboxed<Tensor, const Tensor &, double>(*this, rcond);
    }
}
inline Tensor Tensor::reciprocal() const {
    static c10::OperatorHandle op = c10::Dispatcher::singleton().findSchema({"aten::reciprocal", ""}).value();
    if (is_variable()) {
        return c10::Dispatcher::singleton().callUnboxedAutogradKernel<Tensor, const Tensor &>(op, *this);
    } else {
        return c10::Dispatcher::singleton().lookup(op, type_id()).callUnboxed<Tensor, const Tensor &>(*this);
    }
}
inline Tensor & Tensor::reciprocal_() {
    static auto table = globalATenDispatch().getOpTable("aten::reciprocal_(Tensor(a!) self) -> Tensor(a!)");
    return table->getOp<Tensor & (Tensor &)>(tensorTypeIdToBackend(type_id()), is_variable())(*this);
}
inline Tensor Tensor::neg() const {
    static c10::OperatorHandle op = c10::Dispatcher::singleton().findSchema({"aten::neg", ""}).value();
    if (is_variable()) {
        return c10::Dispatcher::singleton().callUnboxedAutogradKernel<Tensor, const Tensor &>(op, *this);
    } else {
        return c10::Dispatcher::singleton().lookup(op, type_id()).callUnboxed<Tensor, const Tensor &>(*this);
    }
}
inline Tensor & Tensor::neg_() {
    static auto table = globalATenDispatch().getOpTable("aten::neg_(Tensor(a!) self) -> Tensor(a!)");
    return table->getOp<Tensor & (Tensor &)>(tensorTypeIdToBackend(type_id()), is_variable())(*this);
}
inline Tensor Tensor::repeat(IntArrayRef repeats) const {
    static c10::OperatorHandle op = c10::Dispatcher::singleton().findSchema({"aten::repeat", ""}).value();
    if (is_variable()) {
        return c10::Dispatcher::singleton().callUnboxedAutogradKernel<Tensor, const Tensor &, IntArrayRef>(op, *this, repeats);
    } else {
        return c10::Dispatcher::singleton().lookup(op, type_id()).callUnboxed<Tensor, const Tensor &, IntArrayRef>(*this, repeats);
    }
}
inline Tensor Tensor::repeat_interleave(const Tensor & repeats, c10::optional<int64_t> dim) const {
    static c10::OperatorHandle op = c10::Dispatcher::singleton().findSchema({"aten::repeat_interleave", "self_Tensor"}).value();
    if (is_variable()) {
        return c10::Dispatcher::singleton().callUnboxedAutogradKernel<Tensor, const Tensor &, const Tensor &, c10::optional<int64_t>>(op, *this, repeats, dim);
    } else {
        return c10::Dispatcher::singleton().lookup(op, type_id()).callUnboxed<Tensor, const Tensor &, const Tensor &, c10::optional<int64_t>>(*this, repeats, dim);
    }
}
inline Tensor Tensor::repeat_interleave(int64_t repeats, c10::optional<int64_t> dim) const {
    static c10::OperatorHandle op = c10::Dispatcher::singleton().findSchema({"aten::repeat_interleave", "self_int"}).value();
    if (is_variable()) {
        return c10::Dispatcher::singleton().callUnboxedAutogradKernel<Tensor, const Tensor &, int64_t, c10::optional<int64_t>>(op, *this, repeats, dim);
    } else {
        return c10::Dispatcher::singleton().lookup(op, type_id()).callUnboxed<Tensor, const Tensor &, int64_t, c10::optional<int64_t>>(*this, repeats, dim);
    }
}
inline Tensor Tensor::reshape(IntArrayRef shape) const {
    static c10::OperatorHandle op = c10::Dispatcher::singleton().findSchema({"aten::reshape", ""}).value();
    if (is_variable()) {
        return c10::Dispatcher::singleton().callUnboxedAutogradKernel<Tensor, const Tensor &, IntArrayRef>(op, *this, shape);
    } else {
        return c10::Dispatcher::singleton().lookup(op, type_id()).callUnboxed<Tensor, const Tensor &, IntArrayRef>(*this, shape);
    }
}
inline Tensor Tensor::reshape_as(const Tensor & other) const {
    static c10::OperatorHandle op = c10::Dispatcher::singleton().findSchema({"aten::reshape_as", ""}).value();
    if (is_variable()) {
        return c10::Dispatcher::singleton().callUnboxedAutogradKernel<Tensor, const Tensor &, const Tensor &>(op, *this, other);
    } else {
        return c10::Dispatcher::singleton().lookup(op, type_id()).callUnboxed<Tensor, const Tensor &, const Tensor &>(*this, other);
    }
}
inline Tensor Tensor::round() const {
    static c10::OperatorHandle op = c10::Dispatcher::singleton().findSchema({"aten::round", ""}).value();
    if (is_variable()) {
        return c10::Dispatcher::singleton().callUnboxedAutogradKernel<Tensor, const Tensor &>(op, *this);
    } else {
        return c10::Dispatcher::singleton().lookup(op, type_id()).callUnboxed<Tensor, const Tensor &>(*this);
    }
}
inline Tensor & Tensor::round_() {
    static auto table = globalATenDispatch().getOpTable("aten::round_(Tensor(a!) self) -> Tensor(a!)");
    return table->getOp<Tensor & (Tensor &)>(tensorTypeIdToBackend(type_id()), is_variable())(*this);
}
inline Tensor Tensor::relu() const {
    static c10::OperatorHandle op = c10::Dispatcher::singleton().findSchema({"aten::relu", ""}).value();
    if (is_variable()) {
        return c10::Dispatcher::singleton().callUnboxedAutogradKernel<Tensor, const Tensor &>(op, *this);
    } else {
        return c10::Dispatcher::singleton().lookup(op, type_id()).callUnboxed<Tensor, const Tensor &>(*this);
    }
}
inline Tensor & Tensor::relu_() {
    static auto table = globalATenDispatch().getOpTable("aten::relu_(Tensor(a!) self) -> Tensor(a!)");
    return table->getOp<Tensor & (Tensor &)>(tensorTypeIdToBackend(type_id()), is_variable())(*this);
}
inline Tensor Tensor::prelu(const Tensor & weight) const {
    static c10::OperatorHandle op = c10::Dispatcher::singleton().findSchema({"aten::prelu", ""}).value();
    if (is_variable()) {
        return c10::Dispatcher::singleton().callUnboxedAutogradKernel<Tensor, const Tensor &, const Tensor &>(op, *this, weight);
    } else {
        return c10::Dispatcher::singleton().lookup(op, type_id()).callUnboxed<Tensor, const Tensor &, const Tensor &>(*this, weight);
    }
}
inline std::tuple<Tensor,Tensor> Tensor::prelu_backward(const Tensor & grad_output, const Tensor & weight) const {
    static c10::OperatorHandle op = c10::Dispatcher::singleton().findSchema({"aten::prelu_backward", ""}).value();
    if (is_variable()) {
        return c10::Dispatcher::singleton().callUnboxedAutogradKernel<std::tuple<Tensor,Tensor>, const Tensor &, const Tensor &, const Tensor &>(op, grad_output, *this, weight);
    } else {
        return c10::Dispatcher::singleton().lookup(op, type_id()).callUnboxed<std::tuple<Tensor,Tensor>, const Tensor &, const Tensor &, const Tensor &>(grad_output, *this, weight);
    }
}
inline Tensor Tensor::hardshrink(Scalar lambd) const {
    static c10::OperatorHandle op = c10::Dispatcher::singleton().findSchema({"aten::hardshrink", ""}).value();
    if (is_variable()) {
        return c10::Dispatcher::singleton().callUnboxedAutogradKernel<Tensor, const Tensor &, Scalar>(op, *this, lambd);
    } else {
        return c10::Dispatcher::singleton().lookup(op, type_id()).callUnboxed<Tensor, const Tensor &, Scalar>(*this, lambd);
    }
}
inline Tensor Tensor::hardshrink_backward(const Tensor & grad_out, Scalar lambd) const {
    static c10::OperatorHandle op = c10::Dispatcher::singleton().findSchema({"aten::hardshrink_backward", ""}).value();
    if (is_variable()) {
        return c10::Dispatcher::singleton().callUnboxedAutogradKernel<Tensor, const Tensor &, const Tensor &, Scalar>(op, grad_out, *this, lambd);
    } else {
        return c10::Dispatcher::singleton().lookup(op, type_id()).callUnboxed<Tensor, const Tensor &, const Tensor &, Scalar>(grad_out, *this, lambd);
    }
}
inline Tensor Tensor::rsqrt() const {
    static c10::OperatorHandle op = c10::Dispatcher::singleton().findSchema({"aten::rsqrt", ""}).value();
    if (is_variable()) {
        return c10::Dispatcher::singleton().callUnboxedAutogradKernel<Tensor, const Tensor &>(op, *this);
    } else {
        return c10::Dispatcher::singleton().lookup(op, type_id()).callUnboxed<Tensor, const Tensor &>(*this);
    }
}
inline Tensor & Tensor::rsqrt_() {
    static auto table = globalATenDispatch().getOpTable("aten::rsqrt_(Tensor(a!) self) -> Tensor(a!)");
    return table->getOp<Tensor & (Tensor &)>(tensorTypeIdToBackend(type_id()), is_variable())(*this);
}
#ifdef BUILD_NAMEDTENSOR
inline Tensor Tensor::select(Dimname dim, int64_t index) const {
    static c10::OperatorHandle op = c10::Dispatcher::singleton().findSchema({"aten::select", "Dimname"}).value();
    if (is_variable()) {
        return c10::Dispatcher::singleton().callUnboxedAutogradKernel<Tensor, const Tensor &, Dimname, int64_t>(op, *this, dim, index);
    } else {
        return c10::Dispatcher::singleton().lookup(op, type_id()).callUnboxed<Tensor, const Tensor &, Dimname, int64_t>(*this, dim, index);
    }
}
#endif
inline Tensor Tensor::select(int64_t dim, int64_t index) const {
    static c10::OperatorHandle op = c10::Dispatcher::singleton().findSchema({"aten::select", "int"}).value();
    if (is_variable()) {
        return c10::Dispatcher::singleton().callUnboxedAutogradKernel<Tensor, const Tensor &, int64_t, int64_t>(op, *this, dim, index);
    } else {
        return c10::Dispatcher::singleton().lookup(op, type_id()).callUnboxed<Tensor, const Tensor &, int64_t, int64_t>(*this, dim, index);
    }
}
inline Tensor Tensor::sigmoid() const {
    static c10::OperatorHandle op = c10::Dispatcher::singleton().findSchema({"aten::sigmoid", ""}).value();
    if (is_variable()) {
        return c10::Dispatcher::singleton().callUnboxedAutogradKernel<Tensor, const Tensor &>(op, *this);
    } else {
        return c10::Dispatcher::singleton().lookup(op, type_id()).callUnboxed<Tensor, const Tensor &>(*this);
    }
}
inline Tensor & Tensor::sigmoid_() {
    static auto table = globalATenDispatch().getOpTable("aten::sigmoid_(Tensor(a!) self) -> Tensor(a!)");
    return table->getOp<Tensor & (Tensor &)>(tensorTypeIdToBackend(type_id()), is_variable())(*this);
}
inline Tensor Tensor::sin() const {
    static c10::OperatorHandle op = c10::Dispatcher::singleton().findSchema({"aten::sin", ""}).value();
    if (is_variable()) {
        return c10::Dispatcher::singleton().callUnboxedAutogradKernel<Tensor, const Tensor &>(op, *this);
    } else {
        return c10::Dispatcher::singleton().lookup(op, type_id()).callUnboxed<Tensor, const Tensor &>(*this);
    }
}
inline Tensor & Tensor::sin_() {
    static auto table = globalATenDispatch().getOpTable("aten::sin_(Tensor(a!) self) -> Tensor(a!)");
    return table->getOp<Tensor & (Tensor &)>(tensorTypeIdToBackend(type_id()), is_variable())(*this);
}
inline Tensor Tensor::sinh() const {
    static c10::OperatorHandle op = c10::Dispatcher::singleton().findSchema({"aten::sinh", ""}).value();
    if (is_variable()) {
        return c10::Dispatcher::singleton().callUnboxedAutogradKernel<Tensor, const Tensor &>(op, *this);
    } else {
        return c10::Dispatcher::singleton().lookup(op, type_id()).callUnboxed<Tensor, const Tensor &>(*this);
    }
}
inline Tensor & Tensor::sinh_() {
    static auto table = globalATenDispatch().getOpTable("aten::sinh_(Tensor(a!) self) -> Tensor(a!)");
    return table->getOp<Tensor & (Tensor &)>(tensorTypeIdToBackend(type_id()), is_variable())(*this);
}
inline Tensor Tensor::detach() const {
    static c10::OperatorHandle op = c10::Dispatcher::singleton().findSchema({"aten::detach", ""}).value();
    if (is_variable()) {
        return c10::Dispatcher::singleton().callUnboxedAutogradKernel<Tensor, const Tensor &>(op, *this);
    } else {
        return c10::Dispatcher::singleton().lookup(op, type_id()).callUnboxed<Tensor, const Tensor &>(*this);
    }
}
inline Tensor & Tensor::detach_() {
    static auto table = globalATenDispatch().getOpTable("aten::detach_(Tensor(a!) self) -> Tensor(a!)");
    return table->getOp<Tensor & (Tensor &)>(tensorTypeIdToBackend(type_id()), is_variable())(*this);
}
inline int64_t Tensor::size(int64_t dim) const {
    static c10::OperatorHandle op = c10::Dispatcher::singleton().findSchema({"aten::size", "int"}).value();
    if (is_variable()) {
        return c10::Dispatcher::singleton().callUnboxedAutogradKernel<int64_t, const Tensor &, int64_t>(op, *this, dim);
    } else {
        return c10::Dispatcher::singleton().lookup(op, type_id()).callUnboxed<int64_t, const Tensor &, int64_t>(*this, dim);
    }
}
#ifdef BUILD_NAMEDTENSOR
inline int64_t Tensor::size(Dimname dim) const {
    static c10::OperatorHandle op = c10::Dispatcher::singleton().findSchema({"aten::size", "Dimname"}).value();
    if (is_variable()) {
        return c10::Dispatcher::singleton().callUnboxedAutogradKernel<int64_t, const Tensor &, Dimname>(op, *this, dim);
    } else {
        return c10::Dispatcher::singleton().lookup(op, type_id()).callUnboxed<int64_t, const Tensor &, Dimname>(*this, dim);
    }
}
#endif
inline Tensor Tensor::slice(int64_t dim, int64_t start, int64_t end, int64_t step) const {
<<<<<<< HEAD
    static c10::OperatorHandle op = c10::Dispatcher::singleton().findSchema({"aten::slice", ""}).value();
    if (is_variable()) {
        return c10::Dispatcher::singleton().callUnboxedAutogradKernel<Tensor, const Tensor &, int64_t, int64_t, int64_t, int64_t>(op, *this, dim, start, end, step);
    } else {
        return c10::Dispatcher::singleton().lookup(op, type_id()).callUnboxed<Tensor, const Tensor &, int64_t, int64_t, int64_t, int64_t>(*this, dim, start, end, step);
    }
=======
    static auto table = globalATenDispatch().getOpTable("aten::slice.Tensor(Tensor(a) self, int dim=0, int start=0, int end=9223372036854775807, int step=1) -> Tensor(a)");
    return table->getOp<Tensor (const Tensor &, int64_t, int64_t, int64_t, int64_t)>(tensorTypeIdToBackend(type_id()), is_variable())(*this, dim, start, end, step);
>>>>>>> 9dd57acf
}
inline std::tuple<Tensor,Tensor> Tensor::slogdet() const {
    static c10::OperatorHandle op = c10::Dispatcher::singleton().findSchema({"aten::slogdet", ""}).value();
    if (is_variable()) {
        return c10::Dispatcher::singleton().callUnboxedAutogradKernel<std::tuple<Tensor,Tensor>, const Tensor &>(op, *this);
    } else {
        return c10::Dispatcher::singleton().lookup(op, type_id()).callUnboxed<std::tuple<Tensor,Tensor>, const Tensor &>(*this);
    }
}
inline Tensor Tensor::smm(const Tensor & mat2) const {
    static c10::OperatorHandle op = c10::Dispatcher::singleton().findSchema({"aten::smm", ""}).value();
    if (is_variable()) {
        return c10::Dispatcher::singleton().callUnboxedAutogradKernel<Tensor, const Tensor &, const Tensor &>(op, *this, mat2);
    } else {
        return c10::Dispatcher::singleton().lookup(op, type_id()).callUnboxed<Tensor, const Tensor &, const Tensor &>(*this, mat2);
    }
}
inline Tensor Tensor::softmax(int64_t dim, c10::optional<ScalarType> dtype) const {
    static auto table = globalATenDispatch().getOpTable("aten::softmax(Tensor self, int dim, ScalarType? dtype=None) -> Tensor");
    return table->getOp<Tensor (const Tensor &, int64_t, c10::optional<ScalarType>)>(tensorTypeIdToBackend(type_id()), is_variable())(*this, dim, dtype);
}
inline std::vector<Tensor> Tensor::split(int64_t split_size, int64_t dim) const {
<<<<<<< HEAD
    static c10::OperatorHandle op = c10::Dispatcher::singleton().findSchema({"aten::split", ""}).value();
    if (is_variable()) {
        return c10::Dispatcher::singleton().callUnboxedAutogradKernel<std::vector<Tensor>, const Tensor &, int64_t, int64_t>(op, *this, split_size, dim);
    } else {
        return c10::Dispatcher::singleton().lookup(op, type_id()).callUnboxed<std::vector<Tensor>, const Tensor &, int64_t, int64_t>(*this, split_size, dim);
    }
=======
    static auto table = globalATenDispatch().getOpTable("aten::split.Tensor(Tensor(a) self, int split_size, int dim=0) -> Tensor(a)[]");
    return table->getOp<std::vector<Tensor> (const Tensor &, int64_t, int64_t)>(tensorTypeIdToBackend(type_id()), is_variable())(*this, split_size, dim);
>>>>>>> 9dd57acf
}
inline std::vector<Tensor> Tensor::split_with_sizes(IntArrayRef split_sizes, int64_t dim) const {
    static c10::OperatorHandle op = c10::Dispatcher::singleton().findSchema({"aten::split_with_sizes", ""}).value();
    if (is_variable()) {
        return c10::Dispatcher::singleton().callUnboxedAutogradKernel<std::vector<Tensor>, const Tensor &, IntArrayRef, int64_t>(op, *this, split_sizes, dim);
    } else {
        return c10::Dispatcher::singleton().lookup(op, type_id()).callUnboxed<std::vector<Tensor>, const Tensor &, IntArrayRef, int64_t>(*this, split_sizes, dim);
    }
}
inline Tensor Tensor::squeeze() const {
    static c10::OperatorHandle op = c10::Dispatcher::singleton().findSchema({"aten::squeeze", ""}).value();
    if (is_variable()) {
        return c10::Dispatcher::singleton().callUnboxedAutogradKernel<Tensor, const Tensor &>(op, *this);
    } else {
        return c10::Dispatcher::singleton().lookup(op, type_id()).callUnboxed<Tensor, const Tensor &>(*this);
    }
}
inline Tensor Tensor::squeeze(int64_t dim) const {
    static c10::OperatorHandle op = c10::Dispatcher::singleton().findSchema({"aten::squeeze", "dim"}).value();
    if (is_variable()) {
        return c10::Dispatcher::singleton().callUnboxedAutogradKernel<Tensor, const Tensor &, int64_t>(op, *this, dim);
    } else {
        return c10::Dispatcher::singleton().lookup(op, type_id()).callUnboxed<Tensor, const Tensor &, int64_t>(*this, dim);
    }
}
inline Tensor & Tensor::squeeze_() {
    static auto table = globalATenDispatch().getOpTable("aten::squeeze_(Tensor(a!) self) -> Tensor(a!)");
    return table->getOp<Tensor & (Tensor &)>(tensorTypeIdToBackend(type_id()), is_variable())(*this);
}
inline Tensor & Tensor::squeeze_(int64_t dim) {
    static c10::OperatorHandle op = c10::Dispatcher::singleton().findSchema({"aten::squeeze_", "dim"}).value();
    if (is_variable()) {
        return c10::Dispatcher::singleton().callUnboxedAutogradKernel<Tensor &, Tensor &, int64_t>(op, *this, dim);
    } else {
        return c10::Dispatcher::singleton().lookup(op, type_id()).callUnboxed<Tensor &, Tensor &, int64_t>(*this, dim);
    }
}
inline Tensor Tensor::sspaddmm(const Tensor & mat1, const Tensor & mat2, Scalar beta, Scalar alpha) const {
    static c10::OperatorHandle op = c10::Dispatcher::singleton().findSchema({"aten::sspaddmm", ""}).value();
    if (is_variable()) {
        return c10::Dispatcher::singleton().callUnboxedAutogradKernel<Tensor, const Tensor &, const Tensor &, const Tensor &, Scalar, Scalar>(op, *this, mat1, mat2, beta, alpha);
    } else {
        return c10::Dispatcher::singleton().lookup(op, type_id()).callUnboxed<Tensor, const Tensor &, const Tensor &, const Tensor &, Scalar, Scalar>(*this, mat1, mat2, beta, alpha);
    }
}
inline Tensor Tensor::stft(int64_t n_fft, c10::optional<int64_t> hop_length, c10::optional<int64_t> win_length, const Tensor & window, bool normalized, bool onesided) const {
    static auto table = globalATenDispatch().getOpTable("aten::stft(Tensor self, int n_fft, int? hop_length=None, int? win_length=None, Tensor? window=None, bool normalized=False, bool onesided=True) -> Tensor");
    return table->getOp<Tensor (const Tensor &, int64_t, c10::optional<int64_t>, c10::optional<int64_t>, const Tensor &, bool, bool)>(tensorTypeIdToBackend(type_id()), is_variable())(*this, n_fft, hop_length, win_length, window, normalized, onesided);
}
inline int64_t Tensor::stride(int64_t dim) const {
    static c10::OperatorHandle op = c10::Dispatcher::singleton().findSchema({"aten::stride", "int"}).value();
    if (is_variable()) {
        return c10::Dispatcher::singleton().callUnboxedAutogradKernel<int64_t, const Tensor &, int64_t>(op, *this, dim);
    } else {
        return c10::Dispatcher::singleton().lookup(op, type_id()).callUnboxed<int64_t, const Tensor &, int64_t>(*this, dim);
    }
}
#ifdef BUILD_NAMEDTENSOR
inline int64_t Tensor::stride(Dimname dim) const {
    static c10::OperatorHandle op = c10::Dispatcher::singleton().findSchema({"aten::stride", "Dimname"}).value();
    if (is_variable()) {
        return c10::Dispatcher::singleton().callUnboxedAutogradKernel<int64_t, const Tensor &, Dimname>(op, *this, dim);
    } else {
        return c10::Dispatcher::singleton().lookup(op, type_id()).callUnboxed<int64_t, const Tensor &, Dimname>(*this, dim);
    }
}
#endif
inline Tensor Tensor::sum(c10::optional<ScalarType> dtype) const {
    static auto table = globalATenDispatch().getOpTable("aten::sum(Tensor self, *, ScalarType? dtype=None) -> Tensor");
    return table->getOp<Tensor (const Tensor &, c10::optional<ScalarType>)>(tensorTypeIdToBackend(type_id()), is_variable())(*this, dtype);
}
inline Tensor Tensor::sum(IntArrayRef dim, bool keepdim, c10::optional<ScalarType> dtype) const {
    static auto table = globalATenDispatch().getOpTable("aten::sum.dim_IntList(Tensor self, int[1] dim, bool keepdim=False, *, ScalarType? dtype=None) -> Tensor");
    return table->getOp<Tensor (const Tensor &, IntArrayRef, bool, c10::optional<ScalarType>)>(tensorTypeIdToBackend(type_id()), is_variable())(*this, dim, keepdim, dtype);
}
#ifdef BUILD_NAMEDTENSOR
inline Tensor Tensor::sum(DimnameList dim, bool keepdim, c10::optional<ScalarType> dtype) const {
    static auto table = globalATenDispatch().getOpTable("aten::sum.dim_DimnameList(Tensor self, Dimname[1] dim, bool keepdim=False, *, ScalarType? dtype=None) -> Tensor");
    return table->getOp<Tensor (const Tensor &, DimnameList, bool, c10::optional<ScalarType>)>(tensorTypeIdToBackend(type_id()), is_variable())(*this, dim, keepdim, dtype);
}
#endif
inline Tensor Tensor::sum_to_size(IntArrayRef size) const {
    static c10::OperatorHandle op = c10::Dispatcher::singleton().findSchema({"aten::sum_to_size", ""}).value();
    if (is_variable()) {
        return c10::Dispatcher::singleton().callUnboxedAutogradKernel<Tensor, const Tensor &, IntArrayRef>(op, *this, size);
    } else {
        return c10::Dispatcher::singleton().lookup(op, type_id()).callUnboxed<Tensor, const Tensor &, IntArrayRef>(*this, size);
    }
}
inline Tensor Tensor::sqrt() const {
    static c10::OperatorHandle op = c10::Dispatcher::singleton().findSchema({"aten::sqrt", ""}).value();
    if (is_variable()) {
        return c10::Dispatcher::singleton().callUnboxedAutogradKernel<Tensor, const Tensor &>(op, *this);
    } else {
        return c10::Dispatcher::singleton().lookup(op, type_id()).callUnboxed<Tensor, const Tensor &>(*this);
    }
}
inline Tensor & Tensor::sqrt_() {
    static auto table = globalATenDispatch().getOpTable("aten::sqrt_(Tensor(a!) self) -> Tensor(a!)");
    return table->getOp<Tensor & (Tensor &)>(tensorTypeIdToBackend(type_id()), is_variable())(*this);
}
inline Tensor Tensor::std(bool unbiased) const {
    static c10::OperatorHandle op = c10::Dispatcher::singleton().findSchema({"aten::std", ""}).value();
    if (is_variable()) {
        return c10::Dispatcher::singleton().callUnboxedAutogradKernel<Tensor, const Tensor &, bool>(op, *this, unbiased);
    } else {
        return c10::Dispatcher::singleton().lookup(op, type_id()).callUnboxed<Tensor, const Tensor &, bool>(*this, unbiased);
    }
}
inline Tensor Tensor::std(IntArrayRef dim, bool unbiased, bool keepdim) const {
    static auto table = globalATenDispatch().getOpTable("aten::std.dim(Tensor self, int[1] dim, bool unbiased=True, bool keepdim=False) -> Tensor");
    return table->getOp<Tensor (const Tensor &, IntArrayRef, bool, bool)>(tensorTypeIdToBackend(type_id()), is_variable())(*this, dim, unbiased, keepdim);
}
inline Tensor Tensor::prod(c10::optional<ScalarType> dtype) const {
    static auto table = globalATenDispatch().getOpTable("aten::prod(Tensor self, *, ScalarType? dtype=None) -> Tensor");
    return table->getOp<Tensor (const Tensor &, c10::optional<ScalarType>)>(tensorTypeIdToBackend(type_id()), is_variable())(*this, dtype);
}
inline Tensor Tensor::prod(int64_t dim, bool keepdim, c10::optional<ScalarType> dtype) const {
    static auto table = globalATenDispatch().getOpTable("aten::prod.dim_int(Tensor self, int dim, bool keepdim=False, *, ScalarType? dtype=None) -> Tensor");
    return table->getOp<Tensor (const Tensor &, int64_t, bool, c10::optional<ScalarType>)>(tensorTypeIdToBackend(type_id()), is_variable())(*this, dim, keepdim, dtype);
}
#ifdef BUILD_NAMEDTENSOR
inline Tensor Tensor::prod(Dimname dim, bool keepdim, c10::optional<ScalarType> dtype) const {
    static auto table = globalATenDispatch().getOpTable("aten::prod.dim_Dimname(Tensor self, Dimname dim, bool keepdim=False, *, ScalarType? dtype=None) -> Tensor");
    return table->getOp<Tensor (const Tensor &, Dimname, bool, c10::optional<ScalarType>)>(tensorTypeIdToBackend(type_id()), is_variable())(*this, dim, keepdim, dtype);
}
#endif
inline Tensor Tensor::t() const {
    static c10::OperatorHandle op = c10::Dispatcher::singleton().findSchema({"aten::t", ""}).value();
    if (is_variable()) {
        return c10::Dispatcher::singleton().callUnboxedAutogradKernel<Tensor, const Tensor &>(op, *this);
    } else {
        return c10::Dispatcher::singleton().lookup(op, type_id()).callUnboxed<Tensor, const Tensor &>(*this);
    }
}
inline Tensor & Tensor::t_() {
    static auto table = globalATenDispatch().getOpTable("aten::t_(Tensor(a!) self) -> Tensor(a!)");
    return table->getOp<Tensor & (Tensor &)>(tensorTypeIdToBackend(type_id()), is_variable())(*this);
}
inline Tensor Tensor::tan() const {
    static c10::OperatorHandle op = c10::Dispatcher::singleton().findSchema({"aten::tan", ""}).value();
    if (is_variable()) {
        return c10::Dispatcher::singleton().callUnboxedAutogradKernel<Tensor, const Tensor &>(op, *this);
    } else {
        return c10::Dispatcher::singleton().lookup(op, type_id()).callUnboxed<Tensor, const Tensor &>(*this);
    }
}
inline Tensor & Tensor::tan_() {
    static auto table = globalATenDispatch().getOpTable("aten::tan_(Tensor(a!) self) -> Tensor(a!)");
    return table->getOp<Tensor & (Tensor &)>(tensorTypeIdToBackend(type_id()), is_variable())(*this);
}
inline Tensor Tensor::tanh() const {
    static c10::OperatorHandle op = c10::Dispatcher::singleton().findSchema({"aten::tanh", ""}).value();
    if (is_variable()) {
        return c10::Dispatcher::singleton().callUnboxedAutogradKernel<Tensor, const Tensor &>(op, *this);
    } else {
        return c10::Dispatcher::singleton().lookup(op, type_id()).callUnboxed<Tensor, const Tensor &>(*this);
    }
}
inline Tensor & Tensor::tanh_() {
    static auto table = globalATenDispatch().getOpTable("aten::tanh_(Tensor(a!) self) -> Tensor(a!)");
    return table->getOp<Tensor & (Tensor &)>(tensorTypeIdToBackend(type_id()), is_variable())(*this);
}
inline Tensor Tensor::transpose(int64_t dim0, int64_t dim1) const {
    static c10::OperatorHandle op = c10::Dispatcher::singleton().findSchema({"aten::transpose", ""}).value();
    if (is_variable()) {
        return c10::Dispatcher::singleton().callUnboxedAutogradKernel<Tensor, const Tensor &, int64_t, int64_t>(op, *this, dim0, dim1);
    } else {
        return c10::Dispatcher::singleton().lookup(op, type_id()).callUnboxed<Tensor, const Tensor &, int64_t, int64_t>(*this, dim0, dim1);
    }
}
inline Tensor & Tensor::transpose_(int64_t dim0, int64_t dim1) {
    static c10::OperatorHandle op = c10::Dispatcher::singleton().findSchema({"aten::transpose_", ""}).value();
    if (is_variable()) {
        return c10::Dispatcher::singleton().callUnboxedAutogradKernel<Tensor &, Tensor &, int64_t, int64_t>(op, *this, dim0, dim1);
    } else {
        return c10::Dispatcher::singleton().lookup(op, type_id()).callUnboxed<Tensor &, Tensor &, int64_t, int64_t>(*this, dim0, dim1);
    }
}
inline Tensor Tensor::flip(IntArrayRef dims) const {
    static c10::OperatorHandle op = c10::Dispatcher::singleton().findSchema({"aten::flip", ""}).value();
    if (is_variable()) {
        return c10::Dispatcher::singleton().callUnboxedAutogradKernel<Tensor, const Tensor &, IntArrayRef>(op, *this, dims);
    } else {
        return c10::Dispatcher::singleton().lookup(op, type_id()).callUnboxed<Tensor, const Tensor &, IntArrayRef>(*this, dims);
    }
}
inline Tensor Tensor::roll(IntArrayRef shifts, IntArrayRef dims) const {
    static auto table = globalATenDispatch().getOpTable("aten::roll(Tensor self, int[1] shifts, int[1] dims=[]) -> Tensor");
    return table->getOp<Tensor (const Tensor &, IntArrayRef, IntArrayRef)>(tensorTypeIdToBackend(type_id()), is_variable())(*this, shifts, dims);
}
inline Tensor Tensor::rot90(int64_t k, IntArrayRef dims) const {
    static c10::OperatorHandle op = c10::Dispatcher::singleton().findSchema({"aten::rot90", ""}).value();
    if (is_variable()) {
        return c10::Dispatcher::singleton().callUnboxedAutogradKernel<Tensor, const Tensor &, int64_t, IntArrayRef>(op, *this, k, dims);
    } else {
        return c10::Dispatcher::singleton().lookup(op, type_id()).callUnboxed<Tensor, const Tensor &, int64_t, IntArrayRef>(*this, k, dims);
    }
}
inline Tensor Tensor::trunc() const {
    static c10::OperatorHandle op = c10::Dispatcher::singleton().findSchema({"aten::trunc", ""}).value();
    if (is_variable()) {
        return c10::Dispatcher::singleton().callUnboxedAutogradKernel<Tensor, const Tensor &>(op, *this);
    } else {
        return c10::Dispatcher::singleton().lookup(op, type_id()).callUnboxed<Tensor, const Tensor &>(*this);
    }
}
inline Tensor & Tensor::trunc_() {
    static auto table = globalATenDispatch().getOpTable("aten::trunc_(Tensor(a!) self) -> Tensor(a!)");
    return table->getOp<Tensor & (Tensor &)>(tensorTypeIdToBackend(type_id()), is_variable())(*this);
}
inline Tensor Tensor::type_as(const Tensor & other) const {
    static c10::OperatorHandle op = c10::Dispatcher::singleton().findSchema({"aten::type_as", ""}).value();
    if (is_variable()) {
        return c10::Dispatcher::singleton().callUnboxedAutogradKernel<Tensor, const Tensor &, const Tensor &>(op, *this, other);
    } else {
        return c10::Dispatcher::singleton().lookup(op, type_id()).callUnboxed<Tensor, const Tensor &, const Tensor &>(*this, other);
    }
}
inline Tensor Tensor::unsqueeze(int64_t dim) const {
    static c10::OperatorHandle op = c10::Dispatcher::singleton().findSchema({"aten::unsqueeze", ""}).value();
    if (is_variable()) {
        return c10::Dispatcher::singleton().callUnboxedAutogradKernel<Tensor, const Tensor &, int64_t>(op, *this, dim);
    } else {
        return c10::Dispatcher::singleton().lookup(op, type_id()).callUnboxed<Tensor, const Tensor &, int64_t>(*this, dim);
    }
}
inline Tensor & Tensor::unsqueeze_(int64_t dim) {
    static c10::OperatorHandle op = c10::Dispatcher::singleton().findSchema({"aten::unsqueeze_", ""}).value();
    if (is_variable()) {
        return c10::Dispatcher::singleton().callUnboxedAutogradKernel<Tensor &, Tensor &, int64_t>(op, *this, dim);
    } else {
        return c10::Dispatcher::singleton().lookup(op, type_id()).callUnboxed<Tensor &, Tensor &, int64_t>(*this, dim);
    }
}
inline Tensor Tensor::var(bool unbiased) const {
    static c10::OperatorHandle op = c10::Dispatcher::singleton().findSchema({"aten::var", ""}).value();
    if (is_variable()) {
        return c10::Dispatcher::singleton().callUnboxedAutogradKernel<Tensor, const Tensor &, bool>(op, *this, unbiased);
    } else {
        return c10::Dispatcher::singleton().lookup(op, type_id()).callUnboxed<Tensor, const Tensor &, bool>(*this, unbiased);
    }
}
inline Tensor Tensor::var(IntArrayRef dim, bool unbiased, bool keepdim) const {
    static auto table = globalATenDispatch().getOpTable("aten::var.dim(Tensor self, int[1] dim, bool unbiased=True, bool keepdim=False) -> Tensor");
    return table->getOp<Tensor (const Tensor &, IntArrayRef, bool, bool)>(tensorTypeIdToBackend(type_id()), is_variable())(*this, dim, unbiased, keepdim);
}
inline Tensor Tensor::view_as(const Tensor & other) const {
    static c10::OperatorHandle op = c10::Dispatcher::singleton().findSchema({"aten::view_as", ""}).value();
    if (is_variable()) {
        return c10::Dispatcher::singleton().callUnboxedAutogradKernel<Tensor, const Tensor &, const Tensor &>(op, *this, other);
    } else {
        return c10::Dispatcher::singleton().lookup(op, type_id()).callUnboxed<Tensor, const Tensor &, const Tensor &>(*this, other);
    }
}
inline Tensor Tensor::where(const Tensor & condition, const Tensor & other) const {
    static c10::OperatorHandle op = c10::Dispatcher::singleton().findSchema({"aten::where", "self"}).value();
    if (is_variable()) {
        return c10::Dispatcher::singleton().callUnboxedAutogradKernel<Tensor, const Tensor &, const Tensor &, const Tensor &>(op, condition, *this, other);
    } else {
        return c10::Dispatcher::singleton().lookup(op, type_id()).callUnboxed<Tensor, const Tensor &, const Tensor &, const Tensor &>(condition, *this, other);
    }
}
inline Tensor Tensor::norm(c10::optional<Scalar> p, ScalarType dtype) const {
    static auto table = globalATenDispatch().getOpTable("aten::norm.ScalarOpt_dtype(Tensor self, Scalar? p, *, ScalarType dtype) -> Tensor");
    return table->getOp<Tensor (const Tensor &, c10::optional<Scalar>, ScalarType)>(tensorTypeIdToBackend(type_id()), is_variable())(*this, p, dtype);
}
inline Tensor Tensor::norm(Scalar p) const {
    static c10::OperatorHandle op = c10::Dispatcher::singleton().findSchema({"aten::norm", "Scalar"}).value();
    if (is_variable()) {
        return c10::Dispatcher::singleton().callUnboxedAutogradKernel<Tensor, const Tensor &, Scalar>(op, *this, p);
    } else {
        return c10::Dispatcher::singleton().lookup(op, type_id()).callUnboxed<Tensor, const Tensor &, Scalar>(*this, p);
    }
}
inline Tensor Tensor::norm(c10::optional<Scalar> p, IntArrayRef dim, bool keepdim, ScalarType dtype) const {
    static auto table = globalATenDispatch().getOpTable("aten::norm.ScalarOpt_dim_dtype(Tensor self, Scalar? p, int[1] dim, bool keepdim, *, ScalarType dtype) -> Tensor");
    return table->getOp<Tensor (const Tensor &, c10::optional<Scalar>, IntArrayRef, bool, ScalarType)>(tensorTypeIdToBackend(type_id()), is_variable())(*this, p, dim, keepdim, dtype);
}
inline Tensor Tensor::norm(c10::optional<Scalar> p, IntArrayRef dim, bool keepdim) const {
    static auto table = globalATenDispatch().getOpTable("aten::norm.ScalarOpt_dim(Tensor self, Scalar? p, int[1] dim, bool keepdim=False) -> Tensor");
    return table->getOp<Tensor (const Tensor &, c10::optional<Scalar>, IntArrayRef, bool)>(tensorTypeIdToBackend(type_id()), is_variable())(*this, p, dim, keepdim);
}
inline Tensor Tensor::clone() const {
    static c10::OperatorHandle op = c10::Dispatcher::singleton().findSchema({"aten::clone", ""}).value();
    if (is_variable()) {
        return c10::Dispatcher::singleton().callUnboxedAutogradKernel<Tensor, const Tensor &>(op, *this);
    } else {
        return c10::Dispatcher::singleton().lookup(op, type_id()).callUnboxed<Tensor, const Tensor &>(*this);
    }
}
inline Tensor & Tensor::resize_as_(const Tensor & the_template) {
    static c10::OperatorHandle op = c10::Dispatcher::singleton().findSchema({"aten::resize_as_", ""}).value();
    if (is_variable()) {
        return c10::Dispatcher::singleton().callUnboxedAutogradKernel<Tensor &, Tensor &, const Tensor &>(op, *this, the_template);
    } else {
        return c10::Dispatcher::singleton().lookup(op, type_id()).callUnboxed<Tensor &, Tensor &, const Tensor &>(*this, the_template);
    }
}
inline Tensor Tensor::pow(Scalar exponent) const {
    static c10::OperatorHandle op = c10::Dispatcher::singleton().findSchema({"aten::pow", "Tensor_Scalar"}).value();
    if (is_variable()) {
        return c10::Dispatcher::singleton().callUnboxedAutogradKernel<Tensor, const Tensor &, Scalar>(op, *this, exponent);
    } else {
        return c10::Dispatcher::singleton().lookup(op, type_id()).callUnboxed<Tensor, const Tensor &, Scalar>(*this, exponent);
    }
}
inline Tensor & Tensor::zero_() {
    static auto table = globalATenDispatch().getOpTable("aten::zero_(Tensor(a!) self) -> Tensor(a!)");
    return table->getOp<Tensor & (Tensor &)>(tensorTypeIdToBackend(type_id()), is_variable())(*this);
}
inline Tensor Tensor::sub(const Tensor & other, Scalar alpha) const {
    static c10::OperatorHandle op = c10::Dispatcher::singleton().findSchema({"aten::sub", "Tensor"}).value();
    if (is_variable()) {
        return c10::Dispatcher::singleton().callUnboxedAutogradKernel<Tensor, const Tensor &, const Tensor &, Scalar>(op, *this, other, alpha);
    } else {
        return c10::Dispatcher::singleton().lookup(op, type_id()).callUnboxed<Tensor, const Tensor &, const Tensor &, Scalar>(*this, other, alpha);
    }
}
inline Tensor & Tensor::sub_(const Tensor & other, Scalar alpha) {
    static c10::OperatorHandle op = c10::Dispatcher::singleton().findSchema({"aten::sub_", "Tensor"}).value();
    if (is_variable()) {
        return c10::Dispatcher::singleton().callUnboxedAutogradKernel<Tensor &, Tensor &, const Tensor &, Scalar>(op, *this, other, alpha);
    } else {
        return c10::Dispatcher::singleton().lookup(op, type_id()).callUnboxed<Tensor &, Tensor &, const Tensor &, Scalar>(*this, other, alpha);
    }
}
inline Tensor Tensor::sub(Scalar other, Scalar alpha) const {
    static c10::OperatorHandle op = c10::Dispatcher::singleton().findSchema({"aten::sub", "Scalar"}).value();
    if (is_variable()) {
        return c10::Dispatcher::singleton().callUnboxedAutogradKernel<Tensor, const Tensor &, Scalar, Scalar>(op, *this, other, alpha);
    } else {
        return c10::Dispatcher::singleton().lookup(op, type_id()).callUnboxed<Tensor, const Tensor &, Scalar, Scalar>(*this, other, alpha);
    }
}
inline Tensor & Tensor::sub_(Scalar other, Scalar alpha) {
    static c10::OperatorHandle op = c10::Dispatcher::singleton().findSchema({"aten::sub_", "Scalar"}).value();
    if (is_variable()) {
        return c10::Dispatcher::singleton().callUnboxedAutogradKernel<Tensor &, Tensor &, Scalar, Scalar>(op, *this, other, alpha);
    } else {
        return c10::Dispatcher::singleton().lookup(op, type_id()).callUnboxed<Tensor &, Tensor &, Scalar, Scalar>(*this, other, alpha);
    }
}
inline Tensor Tensor::addmm(const Tensor & mat1, const Tensor & mat2, Scalar beta, Scalar alpha) const {
    static c10::OperatorHandle op = c10::Dispatcher::singleton().findSchema({"aten::addmm", ""}).value();
    if (is_variable()) {
        return c10::Dispatcher::singleton().callUnboxedAutogradKernel<Tensor, const Tensor &, const Tensor &, const Tensor &, Scalar, Scalar>(op, *this, mat1, mat2, beta, alpha);
    } else {
        return c10::Dispatcher::singleton().lookup(op, type_id()).callUnboxed<Tensor, const Tensor &, const Tensor &, const Tensor &, Scalar, Scalar>(*this, mat1, mat2, beta, alpha);
    }
}
inline Tensor & Tensor::addmm_(const Tensor & mat1, const Tensor & mat2, Scalar beta, Scalar alpha) {
    static c10::OperatorHandle op = c10::Dispatcher::singleton().findSchema({"aten::addmm_", ""}).value();
    if (is_variable()) {
        return c10::Dispatcher::singleton().callUnboxedAutogradKernel<Tensor &, Tensor &, const Tensor &, const Tensor &, Scalar, Scalar>(op, *this, mat1, mat2, beta, alpha);
    } else {
        return c10::Dispatcher::singleton().lookup(op, type_id()).callUnboxed<Tensor &, Tensor &, const Tensor &, const Tensor &, Scalar, Scalar>(*this, mat1, mat2, beta, alpha);
    }
}
inline Tensor & Tensor::sparse_resize_(IntArrayRef size, int64_t sparse_dim, int64_t dense_dim) {
    static c10::OperatorHandle op = c10::Dispatcher::singleton().findSchema({"aten::sparse_resize_", ""}).value();
    if (is_variable()) {
        return c10::Dispatcher::singleton().callUnboxedAutogradKernel<Tensor &, Tensor &, IntArrayRef, int64_t, int64_t>(op, *this, size, sparse_dim, dense_dim);
    } else {
        return c10::Dispatcher::singleton().lookup(op, type_id()).callUnboxed<Tensor &, Tensor &, IntArrayRef, int64_t, int64_t>(*this, size, sparse_dim, dense_dim);
    }
}
inline Tensor & Tensor::sparse_resize_and_clear_(IntArrayRef size, int64_t sparse_dim, int64_t dense_dim) {
    static c10::OperatorHandle op = c10::Dispatcher::singleton().findSchema({"aten::sparse_resize_and_clear_", ""}).value();
    if (is_variable()) {
        return c10::Dispatcher::singleton().callUnboxedAutogradKernel<Tensor &, Tensor &, IntArrayRef, int64_t, int64_t>(op, *this, size, sparse_dim, dense_dim);
    } else {
        return c10::Dispatcher::singleton().lookup(op, type_id()).callUnboxed<Tensor &, Tensor &, IntArrayRef, int64_t, int64_t>(*this, size, sparse_dim, dense_dim);
    }
}
inline Tensor Tensor::sparse_mask(const Tensor & mask) const {
    static c10::OperatorHandle op = c10::Dispatcher::singleton().findSchema({"aten::sparse_mask", ""}).value();
    if (is_variable()) {
        return c10::Dispatcher::singleton().callUnboxedAutogradKernel<Tensor, const Tensor &, const Tensor &>(op, *this, mask);
    } else {
        return c10::Dispatcher::singleton().lookup(op, type_id()).callUnboxed<Tensor, const Tensor &, const Tensor &>(*this, mask);
    }
}
inline Tensor Tensor::to_dense() const {
    static c10::OperatorHandle op = c10::Dispatcher::singleton().findSchema({"aten::to_dense", ""}).value();
    if (is_variable()) {
        return c10::Dispatcher::singleton().callUnboxedAutogradKernel<Tensor, const Tensor &>(op, *this);
    } else {
        return c10::Dispatcher::singleton().lookup(op, type_id()).callUnboxed<Tensor, const Tensor &>(*this);
    }
}
inline int64_t Tensor::sparse_dim() const {
    static c10::OperatorHandle op = c10::Dispatcher::singleton().findSchema({"aten::sparse_dim", ""}).value();
    if (is_variable()) {
        return c10::Dispatcher::singleton().callUnboxedAutogradKernel<int64_t, const Tensor &>(op, *this);
    } else {
        return c10::Dispatcher::singleton().lookup(op, type_id()).callUnboxed<int64_t, const Tensor &>(*this);
    }
}
inline int64_t Tensor::_dimI() const {
    static c10::OperatorHandle op = c10::Dispatcher::singleton().findSchema({"aten::_dimI", ""}).value();
    if (is_variable()) {
        return c10::Dispatcher::singleton().callUnboxedAutogradKernel<int64_t, const Tensor &>(op, *this);
    } else {
        return c10::Dispatcher::singleton().lookup(op, type_id()).callUnboxed<int64_t, const Tensor &>(*this);
    }
}
inline int64_t Tensor::dense_dim() const {
    static c10::OperatorHandle op = c10::Dispatcher::singleton().findSchema({"aten::dense_dim", ""}).value();
    if (is_variable()) {
        return c10::Dispatcher::singleton().callUnboxedAutogradKernel<int64_t, const Tensor &>(op, *this);
    } else {
        return c10::Dispatcher::singleton().lookup(op, type_id()).callUnboxed<int64_t, const Tensor &>(*this);
    }
}
inline int64_t Tensor::_dimV() const {
    static c10::OperatorHandle op = c10::Dispatcher::singleton().findSchema({"aten::_dimV", ""}).value();
    if (is_variable()) {
        return c10::Dispatcher::singleton().callUnboxedAutogradKernel<int64_t, const Tensor &>(op, *this);
    } else {
        return c10::Dispatcher::singleton().lookup(op, type_id()).callUnboxed<int64_t, const Tensor &>(*this);
    }
}
inline int64_t Tensor::_nnz() const {
    static c10::OperatorHandle op = c10::Dispatcher::singleton().findSchema({"aten::_nnz", ""}).value();
    if (is_variable()) {
        return c10::Dispatcher::singleton().callUnboxedAutogradKernel<int64_t, const Tensor &>(op, *this);
    } else {
        return c10::Dispatcher::singleton().lookup(op, type_id()).callUnboxed<int64_t, const Tensor &>(*this);
    }
}
inline Tensor Tensor::coalesce() const {
    static c10::OperatorHandle op = c10::Dispatcher::singleton().findSchema({"aten::coalesce", ""}).value();
    if (is_variable()) {
        return c10::Dispatcher::singleton().callUnboxedAutogradKernel<Tensor, const Tensor &>(op, *this);
    } else {
        return c10::Dispatcher::singleton().lookup(op, type_id()).callUnboxed<Tensor, const Tensor &>(*this);
    }
}
inline bool Tensor::is_coalesced() const {
    static c10::OperatorHandle op = c10::Dispatcher::singleton().findSchema({"aten::is_coalesced", ""}).value();
    if (is_variable()) {
        return c10::Dispatcher::singleton().callUnboxedAutogradKernel<bool, const Tensor &>(op, *this);
    } else {
        return c10::Dispatcher::singleton().lookup(op, type_id()).callUnboxed<bool, const Tensor &>(*this);
    }
}
inline Tensor Tensor::_indices() const {
    static c10::OperatorHandle op = c10::Dispatcher::singleton().findSchema({"aten::_indices", ""}).value();
    if (is_variable()) {
        return c10::Dispatcher::singleton().callUnboxedAutogradKernel<Tensor, const Tensor &>(op, *this);
    } else {
        return c10::Dispatcher::singleton().lookup(op, type_id()).callUnboxed<Tensor, const Tensor &>(*this);
    }
}
inline Tensor Tensor::_values() const {
    static c10::OperatorHandle op = c10::Dispatcher::singleton().findSchema({"aten::_values", ""}).value();
    if (is_variable()) {
        return c10::Dispatcher::singleton().callUnboxedAutogradKernel<Tensor, const Tensor &>(op, *this);
    } else {
        return c10::Dispatcher::singleton().lookup(op, type_id()).callUnboxed<Tensor, const Tensor &>(*this);
    }
}
inline Tensor & Tensor::_coalesced_(bool coalesced) {
    static c10::OperatorHandle op = c10::Dispatcher::singleton().findSchema({"aten::_coalesced_", ""}).value();
    if (is_variable()) {
        return c10::Dispatcher::singleton().callUnboxedAutogradKernel<Tensor &, Tensor &, bool>(op, *this, coalesced);
    } else {
        return c10::Dispatcher::singleton().lookup(op, type_id()).callUnboxed<Tensor &, Tensor &, bool>(*this, coalesced);
    }
}
inline Tensor Tensor::indices() const {
    static c10::OperatorHandle op = c10::Dispatcher::singleton().findSchema({"aten::indices", ""}).value();
    if (is_variable()) {
        return c10::Dispatcher::singleton().callUnboxedAutogradKernel<Tensor, const Tensor &>(op, *this);
    } else {
        return c10::Dispatcher::singleton().lookup(op, type_id()).callUnboxed<Tensor, const Tensor &>(*this);
    }
}
inline Tensor Tensor::values() const {
    static c10::OperatorHandle op = c10::Dispatcher::singleton().findSchema({"aten::values", ""}).value();
    if (is_variable()) {
        return c10::Dispatcher::singleton().callUnboxedAutogradKernel<Tensor, const Tensor &>(op, *this);
    } else {
        return c10::Dispatcher::singleton().lookup(op, type_id()).callUnboxed<Tensor, const Tensor &>(*this);
    }
}
inline int64_t Tensor::numel() const {
    static c10::OperatorHandle op = c10::Dispatcher::singleton().findSchema({"aten::numel", ""}).value();
    if (is_variable()) {
        return c10::Dispatcher::singleton().callUnboxedAutogradKernel<int64_t, const Tensor &>(op, *this);
    } else {
        return c10::Dispatcher::singleton().lookup(op, type_id()).callUnboxed<int64_t, const Tensor &>(*this);
    }
}
inline std::vector<Tensor> Tensor::unbind(int64_t dim) const {
    static c10::OperatorHandle op = c10::Dispatcher::singleton().findSchema({"aten::unbind", ""}).value();
    if (is_variable()) {
        return c10::Dispatcher::singleton().callUnboxedAutogradKernel<std::vector<Tensor>, const Tensor &, int64_t>(op, *this, dim);
    } else {
        return c10::Dispatcher::singleton().lookup(op, type_id()).callUnboxed<std::vector<Tensor>, const Tensor &, int64_t>(*this, dim);
    }
}
inline Tensor Tensor::to_sparse(int64_t sparse_dim) const {
    static c10::OperatorHandle op = c10::Dispatcher::singleton().findSchema({"aten::to_sparse", "sparse_dim"}).value();
    if (is_variable()) {
        return c10::Dispatcher::singleton().callUnboxedAutogradKernel<Tensor, const Tensor &, int64_t>(op, *this, sparse_dim);
    } else {
        return c10::Dispatcher::singleton().lookup(op, type_id()).callUnboxed<Tensor, const Tensor &, int64_t>(*this, sparse_dim);
    }
}
inline Tensor Tensor::to_sparse() const {
    static c10::OperatorHandle op = c10::Dispatcher::singleton().findSchema({"aten::to_sparse", ""}).value();
    if (is_variable()) {
        return c10::Dispatcher::singleton().callUnboxedAutogradKernel<Tensor, const Tensor &>(op, *this);
    } else {
        return c10::Dispatcher::singleton().lookup(op, type_id()).callUnboxed<Tensor, const Tensor &>(*this);
    }
}
inline Tensor Tensor::to_mkldnn() const {
    static c10::OperatorHandle op = c10::Dispatcher::singleton().findSchema({"aten::to_mkldnn", ""}).value();
    if (is_variable()) {
        return c10::Dispatcher::singleton().callUnboxedAutogradKernel<Tensor, const Tensor &>(op, *this);
    } else {
        return c10::Dispatcher::singleton().lookup(op, type_id()).callUnboxed<Tensor, const Tensor &>(*this);
    }
}
inline Tensor Tensor::dequantize() const {
    static c10::OperatorHandle op = c10::Dispatcher::singleton().findSchema({"aten::dequantize", ""}).value();
    if (is_variable()) {
        return c10::Dispatcher::singleton().callUnboxedAutogradKernel<Tensor, const Tensor &>(op, *this);
    } else {
        return c10::Dispatcher::singleton().lookup(op, type_id()).callUnboxed<Tensor, const Tensor &>(*this);
    }
}
inline double Tensor::q_scale() const {
    static c10::OperatorHandle op = c10::Dispatcher::singleton().findSchema({"aten::q_scale", ""}).value();
    if (is_variable()) {
        return c10::Dispatcher::singleton().callUnboxedAutogradKernel<double, const Tensor &>(op, *this);
    } else {
        return c10::Dispatcher::singleton().lookup(op, type_id()).callUnboxed<double, const Tensor &>(*this);
    }
}
inline int64_t Tensor::q_zero_point() const {
    static c10::OperatorHandle op = c10::Dispatcher::singleton().findSchema({"aten::q_zero_point", ""}).value();
    if (is_variable()) {
        return c10::Dispatcher::singleton().callUnboxedAutogradKernel<int64_t, const Tensor &>(op, *this);
    } else {
        return c10::Dispatcher::singleton().lookup(op, type_id()).callUnboxed<int64_t, const Tensor &>(*this);
    }
}
inline Tensor Tensor::int_repr() const {
    static c10::OperatorHandle op = c10::Dispatcher::singleton().findSchema({"aten::int_repr", ""}).value();
    if (is_variable()) {
        return c10::Dispatcher::singleton().callUnboxedAutogradKernel<Tensor, const Tensor &>(op, *this);
    } else {
        return c10::Dispatcher::singleton().lookup(op, type_id()).callUnboxed<Tensor, const Tensor &>(*this);
    }
}
inline QScheme Tensor::qscheme() const {
    static auto table = globalATenDispatch().getOpTable("aten::qscheme(Tensor self) -> QScheme");
    return table->getOp<QScheme (const Tensor &)>(tensorTypeIdToBackend(type_id()), is_variable())(*this);
}
inline Tensor Tensor::to(const TensorOptions & options, bool non_blocking, bool copy) const {
    static auto table = globalATenDispatch().getOpTable("aten::to.dtype_layout(Tensor self, *, ScalarType dtype, Layout layout, Device device, bool pin_memory=False, bool non_blocking=False, bool copy=False) -> Tensor");
    return table->getOp<Tensor (const Tensor &, const TensorOptions &, bool, bool)>(tensorTypeIdToBackend(type_id()), is_variable())(*this, options, non_blocking, copy);
}
inline Tensor Tensor::to(Device device, ScalarType dtype, bool non_blocking, bool copy) const {
    static auto table = globalATenDispatch().getOpTable("aten::to.device(Tensor self, Device device, ScalarType dtype, bool non_blocking=False, bool copy=False) -> Tensor");
    return table->getOp<Tensor (const Tensor &, Device, ScalarType, bool, bool)>(tensorTypeIdToBackend(type_id()), is_variable())(*this, device, dtype, non_blocking, copy);
}
inline Tensor Tensor::to(ScalarType dtype, bool non_blocking, bool copy) const {
    static auto table = globalATenDispatch().getOpTable("aten::to.dtype(Tensor self, ScalarType dtype, bool non_blocking=False, bool copy=False) -> Tensor");
    return table->getOp<Tensor (const Tensor &, ScalarType, bool, bool)>(tensorTypeIdToBackend(type_id()), is_variable())(*this, dtype, non_blocking, copy);
}
inline Tensor Tensor::to(const Tensor & other, bool non_blocking, bool copy) const {
    static c10::OperatorHandle op = c10::Dispatcher::singleton().findSchema({"aten::to", "other"}).value();
    if (is_variable()) {
        return c10::Dispatcher::singleton().callUnboxedAutogradKernel<Tensor, const Tensor &, const Tensor &, bool, bool>(op, *this, other, non_blocking, copy);
    } else {
        return c10::Dispatcher::singleton().lookup(op, type_id()).callUnboxed<Tensor, const Tensor &, const Tensor &, bool, bool>(*this, other, non_blocking, copy);
    }
}
inline Scalar Tensor::item() const {
    static c10::OperatorHandle op = c10::Dispatcher::singleton().findSchema({"aten::item", ""}).value();
    if (is_variable()) {
        return c10::Dispatcher::singleton().callUnboxedAutogradKernel<Scalar, const Tensor &>(op, *this);
    } else {
        return c10::Dispatcher::singleton().lookup(op, type_id()).callUnboxed<Scalar, const Tensor &>(*this);
    }
}
inline Tensor & Tensor::set_(Storage source) {
    static auto table = globalATenDispatch().getOpTable("aten::set_.source_Storage(Tensor(a!) self, Storage source) -> Tensor(a!)");
    return table->getOp<Tensor & (Tensor &, Storage)>(tensorTypeIdToBackend(type_id()), is_variable())(*this, source);
}
inline Tensor & Tensor::set_(Storage source, int64_t storage_offset, IntArrayRef size, IntArrayRef stride) {
    static auto table = globalATenDispatch().getOpTable("aten::set_.source_Storage_storage_offset(Tensor(a!) self, Storage source, int storage_offset, int[] size, int[] stride=[]) -> Tensor(a!)");
    return table->getOp<Tensor & (Tensor &, Storage, int64_t, IntArrayRef, IntArrayRef)>(tensorTypeIdToBackend(type_id()), is_variable())(*this, source, storage_offset, size, stride);
}
inline Tensor & Tensor::set_(const Tensor & source) {
    static c10::OperatorHandle op = c10::Dispatcher::singleton().findSchema({"aten::set_", "source_Tensor"}).value();
    if (is_variable()) {
        return c10::Dispatcher::singleton().callUnboxedAutogradKernel<Tensor &, Tensor &, const Tensor &>(op, *this, source);
    } else {
        return c10::Dispatcher::singleton().lookup(op, type_id()).callUnboxed<Tensor &, Tensor &, const Tensor &>(*this, source);
    }
}
inline Tensor & Tensor::set_() {
    static auto table = globalATenDispatch().getOpTable("aten::set_(Tensor(a!) self) -> Tensor(a!)");
    return table->getOp<Tensor & (Tensor &)>(tensorTypeIdToBackend(type_id()), is_variable())(*this);
}
inline Tensor & Tensor::set_quantizer_(ConstQuantizerPtr quantizer) {
    static auto table = globalATenDispatch().getOpTable("aten::set_quantizer_(Tensor(a!) self, ConstQuantizerPtr quantizer) -> Tensor(a!)");
    return table->getOp<Tensor & (Tensor &, ConstQuantizerPtr)>(tensorTypeIdToBackend(type_id()), is_variable())(*this, quantizer);
}
inline bool Tensor::is_set_to(const Tensor & tensor) const {
    static c10::OperatorHandle op = c10::Dispatcher::singleton().findSchema({"aten::is_set_to", ""}).value();
    if (is_variable()) {
        return c10::Dispatcher::singleton().callUnboxedAutogradKernel<bool, const Tensor &, const Tensor &>(op, *this, tensor);
    } else {
        return c10::Dispatcher::singleton().lookup(op, type_id()).callUnboxed<bool, const Tensor &, const Tensor &>(*this, tensor);
    }
}
inline Tensor & Tensor::masked_fill_(const Tensor & mask, Scalar value) {
    static c10::OperatorHandle op = c10::Dispatcher::singleton().findSchema({"aten::masked_fill_", "Scalar"}).value();
    if (is_variable()) {
        return c10::Dispatcher::singleton().callUnboxedAutogradKernel<Tensor &, Tensor &, const Tensor &, Scalar>(op, *this, mask, value);
    } else {
        return c10::Dispatcher::singleton().lookup(op, type_id()).callUnboxed<Tensor &, Tensor &, const Tensor &, Scalar>(*this, mask, value);
    }
}
inline Tensor Tensor::masked_fill(const Tensor & mask, Scalar value) const {
    static c10::OperatorHandle op = c10::Dispatcher::singleton().findSchema({"aten::masked_fill", "Scalar"}).value();
    if (is_variable()) {
        return c10::Dispatcher::singleton().callUnboxedAutogradKernel<Tensor, const Tensor &, const Tensor &, Scalar>(op, *this, mask, value);
    } else {
        return c10::Dispatcher::singleton().lookup(op, type_id()).callUnboxed<Tensor, const Tensor &, const Tensor &, Scalar>(*this, mask, value);
    }
}
inline Tensor & Tensor::masked_fill_(const Tensor & mask, const Tensor & value) {
    static c10::OperatorHandle op = c10::Dispatcher::singleton().findSchema({"aten::masked_fill_", "Tensor"}).value();
    if (is_variable()) {
        return c10::Dispatcher::singleton().callUnboxedAutogradKernel<Tensor &, Tensor &, const Tensor &, const Tensor &>(op, *this, mask, value);
    } else {
        return c10::Dispatcher::singleton().lookup(op, type_id()).callUnboxed<Tensor &, Tensor &, const Tensor &, const Tensor &>(*this, mask, value);
    }
}
inline Tensor Tensor::masked_fill(const Tensor & mask, const Tensor & value) const {
    static c10::OperatorHandle op = c10::Dispatcher::singleton().findSchema({"aten::masked_fill", "Tensor"}).value();
    if (is_variable()) {
        return c10::Dispatcher::singleton().callUnboxedAutogradKernel<Tensor, const Tensor &, const Tensor &, const Tensor &>(op, *this, mask, value);
    } else {
        return c10::Dispatcher::singleton().lookup(op, type_id()).callUnboxed<Tensor, const Tensor &, const Tensor &, const Tensor &>(*this, mask, value);
    }
}
inline Tensor & Tensor::masked_scatter_(const Tensor & mask, const Tensor & source) {
    static c10::OperatorHandle op = c10::Dispatcher::singleton().findSchema({"aten::masked_scatter_", ""}).value();
    if (is_variable()) {
        return c10::Dispatcher::singleton().callUnboxedAutogradKernel<Tensor &, Tensor &, const Tensor &, const Tensor &>(op, *this, mask, source);
    } else {
        return c10::Dispatcher::singleton().lookup(op, type_id()).callUnboxed<Tensor &, Tensor &, const Tensor &, const Tensor &>(*this, mask, source);
    }
}
inline Tensor Tensor::masked_scatter(const Tensor & mask, const Tensor & source) const {
    static c10::OperatorHandle op = c10::Dispatcher::singleton().findSchema({"aten::masked_scatter", ""}).value();
    if (is_variable()) {
        return c10::Dispatcher::singleton().callUnboxedAutogradKernel<Tensor, const Tensor &, const Tensor &, const Tensor &>(op, *this, mask, source);
    } else {
        return c10::Dispatcher::singleton().lookup(op, type_id()).callUnboxed<Tensor, const Tensor &, const Tensor &, const Tensor &>(*this, mask, source);
    }
}
inline Tensor Tensor::view(IntArrayRef size) const {
    static c10::OperatorHandle op = c10::Dispatcher::singleton().findSchema({"aten::view", ""}).value();
    if (is_variable()) {
        return c10::Dispatcher::singleton().callUnboxedAutogradKernel<Tensor, const Tensor &, IntArrayRef>(op, *this, size);
    } else {
        return c10::Dispatcher::singleton().lookup(op, type_id()).callUnboxed<Tensor, const Tensor &, IntArrayRef>(*this, size);
    }
}
inline Tensor & Tensor::put_(const Tensor & index, const Tensor & source, bool accumulate) {
    static c10::OperatorHandle op = c10::Dispatcher::singleton().findSchema({"aten::put_", ""}).value();
    if (is_variable()) {
        return c10::Dispatcher::singleton().callUnboxedAutogradKernel<Tensor &, Tensor &, const Tensor &, const Tensor &, bool>(op, *this, index, source, accumulate);
    } else {
        return c10::Dispatcher::singleton().lookup(op, type_id()).callUnboxed<Tensor &, Tensor &, const Tensor &, const Tensor &, bool>(*this, index, source, accumulate);
    }
}
inline Tensor & Tensor::index_add_(int64_t dim, const Tensor & index, const Tensor & source) {
    static c10::OperatorHandle op = c10::Dispatcher::singleton().findSchema({"aten::index_add_", ""}).value();
    if (is_variable()) {
        return c10::Dispatcher::singleton().callUnboxedAutogradKernel<Tensor &, Tensor &, int64_t, const Tensor &, const Tensor &>(op, *this, dim, index, source);
    } else {
        return c10::Dispatcher::singleton().lookup(op, type_id()).callUnboxed<Tensor &, Tensor &, int64_t, const Tensor &, const Tensor &>(*this, dim, index, source);
    }
}
inline Tensor Tensor::index_add(int64_t dim, const Tensor & index, const Tensor & source) const {
    static c10::OperatorHandle op = c10::Dispatcher::singleton().findSchema({"aten::index_add", ""}).value();
    if (is_variable()) {
        return c10::Dispatcher::singleton().callUnboxedAutogradKernel<Tensor, const Tensor &, int64_t, const Tensor &, const Tensor &>(op, *this, dim, index, source);
    } else {
        return c10::Dispatcher::singleton().lookup(op, type_id()).callUnboxed<Tensor, const Tensor &, int64_t, const Tensor &, const Tensor &>(*this, dim, index, source);
    }
}
inline Tensor & Tensor::index_fill_(int64_t dim, const Tensor & index, Scalar value) {
    static c10::OperatorHandle op = c10::Dispatcher::singleton().findSchema({"aten::index_fill_", "Scalar"}).value();
    if (is_variable()) {
        return c10::Dispatcher::singleton().callUnboxedAutogradKernel<Tensor &, Tensor &, int64_t, const Tensor &, Scalar>(op, *this, dim, index, value);
    } else {
        return c10::Dispatcher::singleton().lookup(op, type_id()).callUnboxed<Tensor &, Tensor &, int64_t, const Tensor &, Scalar>(*this, dim, index, value);
    }
}
inline Tensor Tensor::index_fill(int64_t dim, const Tensor & index, Scalar value) const {
    static c10::OperatorHandle op = c10::Dispatcher::singleton().findSchema({"aten::index_fill", "Scalar"}).value();
    if (is_variable()) {
        return c10::Dispatcher::singleton().callUnboxedAutogradKernel<Tensor, const Tensor &, int64_t, const Tensor &, Scalar>(op, *this, dim, index, value);
    } else {
        return c10::Dispatcher::singleton().lookup(op, type_id()).callUnboxed<Tensor, const Tensor &, int64_t, const Tensor &, Scalar>(*this, dim, index, value);
    }
}
inline Tensor & Tensor::index_fill_(int64_t dim, const Tensor & index, const Tensor & value) {
    static c10::OperatorHandle op = c10::Dispatcher::singleton().findSchema({"aten::index_fill_", "Tensor"}).value();
    if (is_variable()) {
        return c10::Dispatcher::singleton().callUnboxedAutogradKernel<Tensor &, Tensor &, int64_t, const Tensor &, const Tensor &>(op, *this, dim, index, value);
    } else {
        return c10::Dispatcher::singleton().lookup(op, type_id()).callUnboxed<Tensor &, Tensor &, int64_t, const Tensor &, const Tensor &>(*this, dim, index, value);
    }
}
inline Tensor Tensor::index_fill(int64_t dim, const Tensor & index, const Tensor & value) const {
    static c10::OperatorHandle op = c10::Dispatcher::singleton().findSchema({"aten::index_fill", "Tensor"}).value();
    if (is_variable()) {
        return c10::Dispatcher::singleton().callUnboxedAutogradKernel<Tensor, const Tensor &, int64_t, const Tensor &, const Tensor &>(op, *this, dim, index, value);
    } else {
        return c10::Dispatcher::singleton().lookup(op, type_id()).callUnboxed<Tensor, const Tensor &, int64_t, const Tensor &, const Tensor &>(*this, dim, index, value);
    }
}
inline Tensor & Tensor::scatter_(int64_t dim, const Tensor & index, const Tensor & src) {
    static c10::OperatorHandle op = c10::Dispatcher::singleton().findSchema({"aten::scatter_", "src"}).value();
    if (is_variable()) {
        return c10::Dispatcher::singleton().callUnboxedAutogradKernel<Tensor &, Tensor &, int64_t, const Tensor &, const Tensor &>(op, *this, dim, index, src);
    } else {
        return c10::Dispatcher::singleton().lookup(op, type_id()).callUnboxed<Tensor &, Tensor &, int64_t, const Tensor &, const Tensor &>(*this, dim, index, src);
    }
}
inline Tensor Tensor::scatter(int64_t dim, const Tensor & index, const Tensor & src) const {
    static c10::OperatorHandle op = c10::Dispatcher::singleton().findSchema({"aten::scatter", "src"}).value();
    if (is_variable()) {
        return c10::Dispatcher::singleton().callUnboxedAutogradKernel<Tensor, const Tensor &, int64_t, const Tensor &, const Tensor &>(op, *this, dim, index, src);
    } else {
        return c10::Dispatcher::singleton().lookup(op, type_id()).callUnboxed<Tensor, const Tensor &, int64_t, const Tensor &, const Tensor &>(*this, dim, index, src);
    }
}
inline Tensor & Tensor::scatter_(int64_t dim, const Tensor & index, Scalar value) {
    static c10::OperatorHandle op = c10::Dispatcher::singleton().findSchema({"aten::scatter_", "value"}).value();
    if (is_variable()) {
        return c10::Dispatcher::singleton().callUnboxedAutogradKernel<Tensor &, Tensor &, int64_t, const Tensor &, Scalar>(op, *this, dim, index, value);
    } else {
        return c10::Dispatcher::singleton().lookup(op, type_id()).callUnboxed<Tensor &, Tensor &, int64_t, const Tensor &, Scalar>(*this, dim, index, value);
    }
}
inline Tensor Tensor::scatter(int64_t dim, const Tensor & index, Scalar value) const {
    static c10::OperatorHandle op = c10::Dispatcher::singleton().findSchema({"aten::scatter", "value"}).value();
    if (is_variable()) {
        return c10::Dispatcher::singleton().callUnboxedAutogradKernel<Tensor, const Tensor &, int64_t, const Tensor &, Scalar>(op, *this, dim, index, value);
    } else {
        return c10::Dispatcher::singleton().lookup(op, type_id()).callUnboxed<Tensor, const Tensor &, int64_t, const Tensor &, Scalar>(*this, dim, index, value);
    }
}
inline Tensor & Tensor::scatter_add_(int64_t dim, const Tensor & index, const Tensor & src) {
    static c10::OperatorHandle op = c10::Dispatcher::singleton().findSchema({"aten::scatter_add_", ""}).value();
    if (is_variable()) {
        return c10::Dispatcher::singleton().callUnboxedAutogradKernel<Tensor &, Tensor &, int64_t, const Tensor &, const Tensor &>(op, *this, dim, index, src);
    } else {
        return c10::Dispatcher::singleton().lookup(op, type_id()).callUnboxed<Tensor &, Tensor &, int64_t, const Tensor &, const Tensor &>(*this, dim, index, src);
    }
}
inline Tensor Tensor::scatter_add(int64_t dim, const Tensor & index, const Tensor & src) const {
    static c10::OperatorHandle op = c10::Dispatcher::singleton().findSchema({"aten::scatter_add", ""}).value();
    if (is_variable()) {
        return c10::Dispatcher::singleton().callUnboxedAutogradKernel<Tensor, const Tensor &, int64_t, const Tensor &, const Tensor &>(op, *this, dim, index, src);
    } else {
        return c10::Dispatcher::singleton().lookup(op, type_id()).callUnboxed<Tensor, const Tensor &, int64_t, const Tensor &, const Tensor &>(*this, dim, index, src);
    }
}
inline Tensor & Tensor::lt_(Scalar other) {
    static c10::OperatorHandle op = c10::Dispatcher::singleton().findSchema({"aten::lt_", "Scalar"}).value();
    if (is_variable()) {
        return c10::Dispatcher::singleton().callUnboxedAutogradKernel<Tensor &, Tensor &, Scalar>(op, *this, other);
    } else {
        return c10::Dispatcher::singleton().lookup(op, type_id()).callUnboxed<Tensor &, Tensor &, Scalar>(*this, other);
    }
}
inline Tensor & Tensor::lt_(const Tensor & other) {
    static c10::OperatorHandle op = c10::Dispatcher::singleton().findSchema({"aten::lt_", "Tensor"}).value();
    if (is_variable()) {
        return c10::Dispatcher::singleton().callUnboxedAutogradKernel<Tensor &, Tensor &, const Tensor &>(op, *this, other);
    } else {
        return c10::Dispatcher::singleton().lookup(op, type_id()).callUnboxed<Tensor &, Tensor &, const Tensor &>(*this, other);
    }
}
inline Tensor & Tensor::gt_(Scalar other) {
    static c10::OperatorHandle op = c10::Dispatcher::singleton().findSchema({"aten::gt_", "Scalar"}).value();
    if (is_variable()) {
        return c10::Dispatcher::singleton().callUnboxedAutogradKernel<Tensor &, Tensor &, Scalar>(op, *this, other);
    } else {
        return c10::Dispatcher::singleton().lookup(op, type_id()).callUnboxed<Tensor &, Tensor &, Scalar>(*this, other);
    }
}
inline Tensor & Tensor::gt_(const Tensor & other) {
    static c10::OperatorHandle op = c10::Dispatcher::singleton().findSchema({"aten::gt_", "Tensor"}).value();
    if (is_variable()) {
        return c10::Dispatcher::singleton().callUnboxedAutogradKernel<Tensor &, Tensor &, const Tensor &>(op, *this, other);
    } else {
        return c10::Dispatcher::singleton().lookup(op, type_id()).callUnboxed<Tensor &, Tensor &, const Tensor &>(*this, other);
    }
}
inline Tensor & Tensor::le_(Scalar other) {
    static c10::OperatorHandle op = c10::Dispatcher::singleton().findSchema({"aten::le_", "Scalar"}).value();
    if (is_variable()) {
        return c10::Dispatcher::singleton().callUnboxedAutogradKernel<Tensor &, Tensor &, Scalar>(op, *this, other);
    } else {
        return c10::Dispatcher::singleton().lookup(op, type_id()).callUnboxed<Tensor &, Tensor &, Scalar>(*this, other);
    }
}
inline Tensor & Tensor::le_(const Tensor & other) {
    static c10::OperatorHandle op = c10::Dispatcher::singleton().findSchema({"aten::le_", "Tensor"}).value();
    if (is_variable()) {
        return c10::Dispatcher::singleton().callUnboxedAutogradKernel<Tensor &, Tensor &, const Tensor &>(op, *this, other);
    } else {
        return c10::Dispatcher::singleton().lookup(op, type_id()).callUnboxed<Tensor &, Tensor &, const Tensor &>(*this, other);
    }
}
inline Tensor & Tensor::ge_(Scalar other) {
    static c10::OperatorHandle op = c10::Dispatcher::singleton().findSchema({"aten::ge_", "Scalar"}).value();
    if (is_variable()) {
        return c10::Dispatcher::singleton().callUnboxedAutogradKernel<Tensor &, Tensor &, Scalar>(op, *this, other);
    } else {
        return c10::Dispatcher::singleton().lookup(op, type_id()).callUnboxed<Tensor &, Tensor &, Scalar>(*this, other);
    }
}
inline Tensor & Tensor::ge_(const Tensor & other) {
    static c10::OperatorHandle op = c10::Dispatcher::singleton().findSchema({"aten::ge_", "Tensor"}).value();
    if (is_variable()) {
        return c10::Dispatcher::singleton().callUnboxedAutogradKernel<Tensor &, Tensor &, const Tensor &>(op, *this, other);
    } else {
        return c10::Dispatcher::singleton().lookup(op, type_id()).callUnboxed<Tensor &, Tensor &, const Tensor &>(*this, other);
    }
}
inline Tensor & Tensor::eq_(Scalar other) {
    static c10::OperatorHandle op = c10::Dispatcher::singleton().findSchema({"aten::eq_", "Scalar"}).value();
    if (is_variable()) {
        return c10::Dispatcher::singleton().callUnboxedAutogradKernel<Tensor &, Tensor &, Scalar>(op, *this, other);
    } else {
        return c10::Dispatcher::singleton().lookup(op, type_id()).callUnboxed<Tensor &, Tensor &, Scalar>(*this, other);
    }
}
inline Tensor & Tensor::eq_(const Tensor & other) {
    static c10::OperatorHandle op = c10::Dispatcher::singleton().findSchema({"aten::eq_", "Tensor"}).value();
    if (is_variable()) {
        return c10::Dispatcher::singleton().callUnboxedAutogradKernel<Tensor &, Tensor &, const Tensor &>(op, *this, other);
    } else {
        return c10::Dispatcher::singleton().lookup(op, type_id()).callUnboxed<Tensor &, Tensor &, const Tensor &>(*this, other);
    }
}
inline Tensor & Tensor::ne_(Scalar other) {
    static c10::OperatorHandle op = c10::Dispatcher::singleton().findSchema({"aten::ne_", "Scalar"}).value();
    if (is_variable()) {
        return c10::Dispatcher::singleton().callUnboxedAutogradKernel<Tensor &, Tensor &, Scalar>(op, *this, other);
    } else {
        return c10::Dispatcher::singleton().lookup(op, type_id()).callUnboxed<Tensor &, Tensor &, Scalar>(*this, other);
    }
}
inline Tensor & Tensor::ne_(const Tensor & other) {
    static c10::OperatorHandle op = c10::Dispatcher::singleton().findSchema({"aten::ne_", "Tensor"}).value();
    if (is_variable()) {
        return c10::Dispatcher::singleton().callUnboxedAutogradKernel<Tensor &, Tensor &, const Tensor &>(op, *this, other);
    } else {
        return c10::Dispatcher::singleton().lookup(op, type_id()).callUnboxed<Tensor &, Tensor &, const Tensor &>(*this, other);
    }
}
inline Tensor Tensor::__and__(Scalar other) const {
    static c10::OperatorHandle op = c10::Dispatcher::singleton().findSchema({"aten::__and__", "Scalar"}).value();
    if (is_variable()) {
        return c10::Dispatcher::singleton().callUnboxedAutogradKernel<Tensor, const Tensor &, Scalar>(op, *this, other);
    } else {
        return c10::Dispatcher::singleton().lookup(op, type_id()).callUnboxed<Tensor, const Tensor &, Scalar>(*this, other);
    }
}
inline Tensor Tensor::__and__(const Tensor & other) const {
    static c10::OperatorHandle op = c10::Dispatcher::singleton().findSchema({"aten::__and__", "Tensor"}).value();
    if (is_variable()) {
        return c10::Dispatcher::singleton().callUnboxedAutogradKernel<Tensor, const Tensor &, const Tensor &>(op, *this, other);
    } else {
        return c10::Dispatcher::singleton().lookup(op, type_id()).callUnboxed<Tensor, const Tensor &, const Tensor &>(*this, other);
    }
}
inline Tensor & Tensor::__iand__(Scalar other) {
    static c10::OperatorHandle op = c10::Dispatcher::singleton().findSchema({"aten::__iand__", "Scalar"}).value();
    if (is_variable()) {
        return c10::Dispatcher::singleton().callUnboxedAutogradKernel<Tensor &, Tensor &, Scalar>(op, *this, other);
    } else {
        return c10::Dispatcher::singleton().lookup(op, type_id()).callUnboxed<Tensor &, Tensor &, Scalar>(*this, other);
    }
}
inline Tensor & Tensor::__iand__(const Tensor & other) {
    static c10::OperatorHandle op = c10::Dispatcher::singleton().findSchema({"aten::__iand__", "Tensor"}).value();
    if (is_variable()) {
        return c10::Dispatcher::singleton().callUnboxedAutogradKernel<Tensor &, Tensor &, const Tensor &>(op, *this, other);
    } else {
        return c10::Dispatcher::singleton().lookup(op, type_id()).callUnboxed<Tensor &, Tensor &, const Tensor &>(*this, other);
    }
}
inline Tensor Tensor::__or__(Scalar other) const {
    static c10::OperatorHandle op = c10::Dispatcher::singleton().findSchema({"aten::__or__", "Scalar"}).value();
    if (is_variable()) {
        return c10::Dispatcher::singleton().callUnboxedAutogradKernel<Tensor, const Tensor &, Scalar>(op, *this, other);
    } else {
        return c10::Dispatcher::singleton().lookup(op, type_id()).callUnboxed<Tensor, const Tensor &, Scalar>(*this, other);
    }
}
inline Tensor Tensor::__or__(const Tensor & other) const {
    static c10::OperatorHandle op = c10::Dispatcher::singleton().findSchema({"aten::__or__", "Tensor"}).value();
    if (is_variable()) {
        return c10::Dispatcher::singleton().callUnboxedAutogradKernel<Tensor, const Tensor &, const Tensor &>(op, *this, other);
    } else {
        return c10::Dispatcher::singleton().lookup(op, type_id()).callUnboxed<Tensor, const Tensor &, const Tensor &>(*this, other);
    }
}
inline Tensor & Tensor::__ior__(Scalar other) {
    static c10::OperatorHandle op = c10::Dispatcher::singleton().findSchema({"aten::__ior__", "Scalar"}).value();
    if (is_variable()) {
        return c10::Dispatcher::singleton().callUnboxedAutogradKernel<Tensor &, Tensor &, Scalar>(op, *this, other);
    } else {
        return c10::Dispatcher::singleton().lookup(op, type_id()).callUnboxed<Tensor &, Tensor &, Scalar>(*this, other);
    }
}
inline Tensor & Tensor::__ior__(const Tensor & other) {
    static c10::OperatorHandle op = c10::Dispatcher::singleton().findSchema({"aten::__ior__", "Tensor"}).value();
    if (is_variable()) {
        return c10::Dispatcher::singleton().callUnboxedAutogradKernel<Tensor &, Tensor &, const Tensor &>(op, *this, other);
    } else {
        return c10::Dispatcher::singleton().lookup(op, type_id()).callUnboxed<Tensor &, Tensor &, const Tensor &>(*this, other);
    }
}
inline Tensor Tensor::__xor__(Scalar other) const {
    static c10::OperatorHandle op = c10::Dispatcher::singleton().findSchema({"aten::__xor__", "Scalar"}).value();
    if (is_variable()) {
        return c10::Dispatcher::singleton().callUnboxedAutogradKernel<Tensor, const Tensor &, Scalar>(op, *this, other);
    } else {
        return c10::Dispatcher::singleton().lookup(op, type_id()).callUnboxed<Tensor, const Tensor &, Scalar>(*this, other);
    }
}
inline Tensor Tensor::__xor__(const Tensor & other) const {
    static c10::OperatorHandle op = c10::Dispatcher::singleton().findSchema({"aten::__xor__", "Tensor"}).value();
    if (is_variable()) {
        return c10::Dispatcher::singleton().callUnboxedAutogradKernel<Tensor, const Tensor &, const Tensor &>(op, *this, other);
    } else {
        return c10::Dispatcher::singleton().lookup(op, type_id()).callUnboxed<Tensor, const Tensor &, const Tensor &>(*this, other);
    }
}
inline Tensor & Tensor::__ixor__(Scalar other) {
    static c10::OperatorHandle op = c10::Dispatcher::singleton().findSchema({"aten::__ixor__", "Scalar"}).value();
    if (is_variable()) {
        return c10::Dispatcher::singleton().callUnboxedAutogradKernel<Tensor &, Tensor &, Scalar>(op, *this, other);
    } else {
        return c10::Dispatcher::singleton().lookup(op, type_id()).callUnboxed<Tensor &, Tensor &, Scalar>(*this, other);
    }
}
inline Tensor & Tensor::__ixor__(const Tensor & other) {
    static c10::OperatorHandle op = c10::Dispatcher::singleton().findSchema({"aten::__ixor__", "Tensor"}).value();
    if (is_variable()) {
        return c10::Dispatcher::singleton().callUnboxedAutogradKernel<Tensor &, Tensor &, const Tensor &>(op, *this, other);
    } else {
        return c10::Dispatcher::singleton().lookup(op, type_id()).callUnboxed<Tensor &, Tensor &, const Tensor &>(*this, other);
    }
}
inline Tensor Tensor::__lshift__(Scalar other) const {
    static c10::OperatorHandle op = c10::Dispatcher::singleton().findSchema({"aten::__lshift__", "Scalar"}).value();
    if (is_variable()) {
        return c10::Dispatcher::singleton().callUnboxedAutogradKernel<Tensor, const Tensor &, Scalar>(op, *this, other);
    } else {
        return c10::Dispatcher::singleton().lookup(op, type_id()).callUnboxed<Tensor, const Tensor &, Scalar>(*this, other);
    }
}
inline Tensor Tensor::__lshift__(const Tensor & other) const {
    static c10::OperatorHandle op = c10::Dispatcher::singleton().findSchema({"aten::__lshift__", "Tensor"}).value();
    if (is_variable()) {
        return c10::Dispatcher::singleton().callUnboxedAutogradKernel<Tensor, const Tensor &, const Tensor &>(op, *this, other);
    } else {
        return c10::Dispatcher::singleton().lookup(op, type_id()).callUnboxed<Tensor, const Tensor &, const Tensor &>(*this, other);
    }
}
inline Tensor & Tensor::__ilshift__(Scalar other) {
    static c10::OperatorHandle op = c10::Dispatcher::singleton().findSchema({"aten::__ilshift__", "Scalar"}).value();
    if (is_variable()) {
        return c10::Dispatcher::singleton().callUnboxedAutogradKernel<Tensor &, Tensor &, Scalar>(op, *this, other);
    } else {
        return c10::Dispatcher::singleton().lookup(op, type_id()).callUnboxed<Tensor &, Tensor &, Scalar>(*this, other);
    }
}
inline Tensor & Tensor::__ilshift__(const Tensor & other) {
    static c10::OperatorHandle op = c10::Dispatcher::singleton().findSchema({"aten::__ilshift__", "Tensor"}).value();
    if (is_variable()) {
        return c10::Dispatcher::singleton().callUnboxedAutogradKernel<Tensor &, Tensor &, const Tensor &>(op, *this, other);
    } else {
        return c10::Dispatcher::singleton().lookup(op, type_id()).callUnboxed<Tensor &, Tensor &, const Tensor &>(*this, other);
    }
}
inline Tensor Tensor::__rshift__(Scalar other) const {
    static c10::OperatorHandle op = c10::Dispatcher::singleton().findSchema({"aten::__rshift__", "Scalar"}).value();
    if (is_variable()) {
        return c10::Dispatcher::singleton().callUnboxedAutogradKernel<Tensor, const Tensor &, Scalar>(op, *this, other);
    } else {
        return c10::Dispatcher::singleton().lookup(op, type_id()).callUnboxed<Tensor, const Tensor &, Scalar>(*this, other);
    }
}
inline Tensor Tensor::__rshift__(const Tensor & other) const {
    static c10::OperatorHandle op = c10::Dispatcher::singleton().findSchema({"aten::__rshift__", "Tensor"}).value();
    if (is_variable()) {
        return c10::Dispatcher::singleton().callUnboxedAutogradKernel<Tensor, const Tensor &, const Tensor &>(op, *this, other);
    } else {
        return c10::Dispatcher::singleton().lookup(op, type_id()).callUnboxed<Tensor, const Tensor &, const Tensor &>(*this, other);
    }
}
inline Tensor & Tensor::__irshift__(Scalar other) {
    static c10::OperatorHandle op = c10::Dispatcher::singleton().findSchema({"aten::__irshift__", "Scalar"}).value();
    if (is_variable()) {
        return c10::Dispatcher::singleton().callUnboxedAutogradKernel<Tensor &, Tensor &, Scalar>(op, *this, other);
    } else {
        return c10::Dispatcher::singleton().lookup(op, type_id()).callUnboxed<Tensor &, Tensor &, Scalar>(*this, other);
    }
}
inline Tensor & Tensor::__irshift__(const Tensor & other) {
    static c10::OperatorHandle op = c10::Dispatcher::singleton().findSchema({"aten::__irshift__", "Tensor"}).value();
    if (is_variable()) {
        return c10::Dispatcher::singleton().callUnboxedAutogradKernel<Tensor &, Tensor &, const Tensor &>(op, *this, other);
    } else {
        return c10::Dispatcher::singleton().lookup(op, type_id()).callUnboxed<Tensor &, Tensor &, const Tensor &>(*this, other);
    }
}
inline Tensor & Tensor::lgamma_() {
    static auto table = globalATenDispatch().getOpTable("aten::lgamma_(Tensor(a!) self) -> Tensor(a!)");
    return table->getOp<Tensor & (Tensor &)>(tensorTypeIdToBackend(type_id()), is_variable())(*this);
}
inline Tensor & Tensor::atan2_(const Tensor & other) {
    static c10::OperatorHandle op = c10::Dispatcher::singleton().findSchema({"aten::atan2_", ""}).value();
    if (is_variable()) {
        return c10::Dispatcher::singleton().callUnboxedAutogradKernel<Tensor &, Tensor &, const Tensor &>(op, *this, other);
    } else {
        return c10::Dispatcher::singleton().lookup(op, type_id()).callUnboxed<Tensor &, Tensor &, const Tensor &>(*this, other);
    }
}
inline Tensor & Tensor::tril_(int64_t diagonal) {
    static c10::OperatorHandle op = c10::Dispatcher::singleton().findSchema({"aten::tril_", ""}).value();
    if (is_variable()) {
        return c10::Dispatcher::singleton().callUnboxedAutogradKernel<Tensor &, Tensor &, int64_t>(op, *this, diagonal);
    } else {
        return c10::Dispatcher::singleton().lookup(op, type_id()).callUnboxed<Tensor &, Tensor &, int64_t>(*this, diagonal);
    }
}
inline Tensor & Tensor::triu_(int64_t diagonal) {
    static c10::OperatorHandle op = c10::Dispatcher::singleton().findSchema({"aten::triu_", ""}).value();
    if (is_variable()) {
        return c10::Dispatcher::singleton().callUnboxedAutogradKernel<Tensor &, Tensor &, int64_t>(op, *this, diagonal);
    } else {
        return c10::Dispatcher::singleton().lookup(op, type_id()).callUnboxed<Tensor &, Tensor &, int64_t>(*this, diagonal);
    }
}
inline Tensor & Tensor::digamma_() {
    static auto table = globalATenDispatch().getOpTable("aten::digamma_(Tensor(a!) self) -> Tensor(a!)");
    return table->getOp<Tensor & (Tensor &)>(tensorTypeIdToBackend(type_id()), is_variable())(*this);
}
inline Tensor & Tensor::polygamma_(int64_t n) {
    static c10::OperatorHandle op = c10::Dispatcher::singleton().findSchema({"aten::polygamma_", ""}).value();
    if (is_variable()) {
        return c10::Dispatcher::singleton().callUnboxedAutogradKernel<Tensor &, Tensor &, int64_t>(op, *this, n);
    } else {
        return c10::Dispatcher::singleton().lookup(op, type_id()).callUnboxed<Tensor &, Tensor &, int64_t>(*this, n);
    }
}
inline Tensor & Tensor::erfinv_() {
    static auto table = globalATenDispatch().getOpTable("aten::erfinv_(Tensor(a!) self) -> Tensor(a!)");
    return table->getOp<Tensor & (Tensor &)>(tensorTypeIdToBackend(type_id()), is_variable())(*this);
}
inline Tensor & Tensor::renorm_(Scalar p, int64_t dim, Scalar maxnorm) {
    static c10::OperatorHandle op = c10::Dispatcher::singleton().findSchema({"aten::renorm_", ""}).value();
    if (is_variable()) {
        return c10::Dispatcher::singleton().callUnboxedAutogradKernel<Tensor &, Tensor &, Scalar, int64_t, Scalar>(op, *this, p, dim, maxnorm);
    } else {
        return c10::Dispatcher::singleton().lookup(op, type_id()).callUnboxed<Tensor &, Tensor &, Scalar, int64_t, Scalar>(*this, p, dim, maxnorm);
    }
}
inline Tensor & Tensor::pow_(Scalar exponent) {
    static c10::OperatorHandle op = c10::Dispatcher::singleton().findSchema({"aten::pow_", "Scalar"}).value();
    if (is_variable()) {
        return c10::Dispatcher::singleton().callUnboxedAutogradKernel<Tensor &, Tensor &, Scalar>(op, *this, exponent);
    } else {
        return c10::Dispatcher::singleton().lookup(op, type_id()).callUnboxed<Tensor &, Tensor &, Scalar>(*this, exponent);
    }
}
inline Tensor & Tensor::pow_(const Tensor & exponent) {
    static c10::OperatorHandle op = c10::Dispatcher::singleton().findSchema({"aten::pow_", "Tensor"}).value();
    if (is_variable()) {
        return c10::Dispatcher::singleton().callUnboxedAutogradKernel<Tensor &, Tensor &, const Tensor &>(op, *this, exponent);
    } else {
        return c10::Dispatcher::singleton().lookup(op, type_id()).callUnboxed<Tensor &, Tensor &, const Tensor &>(*this, exponent);
    }
}
inline Tensor & Tensor::lerp_(const Tensor & end, Scalar weight) {
    static c10::OperatorHandle op = c10::Dispatcher::singleton().findSchema({"aten::lerp_", "Scalar"}).value();
    if (is_variable()) {
        return c10::Dispatcher::singleton().callUnboxedAutogradKernel<Tensor &, Tensor &, const Tensor &, Scalar>(op, *this, end, weight);
    } else {
        return c10::Dispatcher::singleton().lookup(op, type_id()).callUnboxed<Tensor &, Tensor &, const Tensor &, Scalar>(*this, end, weight);
    }
}
inline Tensor & Tensor::lerp_(const Tensor & end, const Tensor & weight) {
    static c10::OperatorHandle op = c10::Dispatcher::singleton().findSchema({"aten::lerp_", "Tensor"}).value();
    if (is_variable()) {
        return c10::Dispatcher::singleton().callUnboxedAutogradKernel<Tensor &, Tensor &, const Tensor &, const Tensor &>(op, *this, end, weight);
    } else {
        return c10::Dispatcher::singleton().lookup(op, type_id()).callUnboxed<Tensor &, Tensor &, const Tensor &, const Tensor &>(*this, end, weight);
    }
}
inline Tensor & Tensor::sign_() {
    static auto table = globalATenDispatch().getOpTable("aten::sign_(Tensor(a!) self) -> Tensor(a!)");
    return table->getOp<Tensor & (Tensor &)>(tensorTypeIdToBackend(type_id()), is_variable())(*this);
}
inline Tensor & Tensor::fmod_(Scalar other) {
    static c10::OperatorHandle op = c10::Dispatcher::singleton().findSchema({"aten::fmod_", "Scalar"}).value();
    if (is_variable()) {
        return c10::Dispatcher::singleton().callUnboxedAutogradKernel<Tensor &, Tensor &, Scalar>(op, *this, other);
    } else {
        return c10::Dispatcher::singleton().lookup(op, type_id()).callUnboxed<Tensor &, Tensor &, Scalar>(*this, other);
    }
}
inline Tensor & Tensor::fmod_(const Tensor & other) {
    static c10::OperatorHandle op = c10::Dispatcher::singleton().findSchema({"aten::fmod_", "Tensor"}).value();
    if (is_variable()) {
        return c10::Dispatcher::singleton().callUnboxedAutogradKernel<Tensor &, Tensor &, const Tensor &>(op, *this, other);
    } else {
        return c10::Dispatcher::singleton().lookup(op, type_id()).callUnboxed<Tensor &, Tensor &, const Tensor &>(*this, other);
    }
}
inline Tensor & Tensor::remainder_(Scalar other) {
    static c10::OperatorHandle op = c10::Dispatcher::singleton().findSchema({"aten::remainder_", "Scalar"}).value();
    if (is_variable()) {
        return c10::Dispatcher::singleton().callUnboxedAutogradKernel<Tensor &, Tensor &, Scalar>(op, *this, other);
    } else {
        return c10::Dispatcher::singleton().lookup(op, type_id()).callUnboxed<Tensor &, Tensor &, Scalar>(*this, other);
    }
}
inline Tensor & Tensor::remainder_(const Tensor & other) {
    static c10::OperatorHandle op = c10::Dispatcher::singleton().findSchema({"aten::remainder_", "Tensor"}).value();
    if (is_variable()) {
        return c10::Dispatcher::singleton().callUnboxedAutogradKernel<Tensor &, Tensor &, const Tensor &>(op, *this, other);
    } else {
        return c10::Dispatcher::singleton().lookup(op, type_id()).callUnboxed<Tensor &, Tensor &, const Tensor &>(*this, other);
    }
}
inline Tensor & Tensor::addbmm_(const Tensor & batch1, const Tensor & batch2, Scalar beta, Scalar alpha) {
    static c10::OperatorHandle op = c10::Dispatcher::singleton().findSchema({"aten::addbmm_", ""}).value();
    if (is_variable()) {
        return c10::Dispatcher::singleton().callUnboxedAutogradKernel<Tensor &, Tensor &, const Tensor &, const Tensor &, Scalar, Scalar>(op, *this, batch1, batch2, beta, alpha);
    } else {
        return c10::Dispatcher::singleton().lookup(op, type_id()).callUnboxed<Tensor &, Tensor &, const Tensor &, const Tensor &, Scalar, Scalar>(*this, batch1, batch2, beta, alpha);
    }
}
inline Tensor Tensor::addbmm(const Tensor & batch1, const Tensor & batch2, Scalar beta, Scalar alpha) const {
    static c10::OperatorHandle op = c10::Dispatcher::singleton().findSchema({"aten::addbmm", ""}).value();
    if (is_variable()) {
        return c10::Dispatcher::singleton().callUnboxedAutogradKernel<Tensor, const Tensor &, const Tensor &, const Tensor &, Scalar, Scalar>(op, *this, batch1, batch2, beta, alpha);
    } else {
        return c10::Dispatcher::singleton().lookup(op, type_id()).callUnboxed<Tensor, const Tensor &, const Tensor &, const Tensor &, Scalar, Scalar>(*this, batch1, batch2, beta, alpha);
    }
}
<<<<<<< HEAD
inline Tensor & Tensor::addcmul_(const Tensor & tensor1, const Tensor & tensor2, Scalar value) {
    static c10::OperatorHandle op = c10::Dispatcher::singleton().findSchema({"aten::addcmul_", ""}).value();
    if (is_variable()) {
        return c10::Dispatcher::singleton().callUnboxedAutogradKernel<Tensor &, Tensor &, const Tensor &, const Tensor &, Scalar>(op, *this, tensor1, tensor2, value);
    } else {
        return c10::Dispatcher::singleton().lookup(op, type_id()).callUnboxed<Tensor &, Tensor &, const Tensor &, const Tensor &, Scalar>(*this, tensor1, tensor2, value);
    }
}
=======
>>>>>>> 9dd57acf
inline Tensor & Tensor::addcdiv_(const Tensor & tensor1, const Tensor & tensor2, Scalar value) {
    static c10::OperatorHandle op = c10::Dispatcher::singleton().findSchema({"aten::addcdiv_", ""}).value();
    if (is_variable()) {
        return c10::Dispatcher::singleton().callUnboxedAutogradKernel<Tensor &, Tensor &, const Tensor &, const Tensor &, Scalar>(op, *this, tensor1, tensor2, value);
    } else {
        return c10::Dispatcher::singleton().lookup(op, type_id()).callUnboxed<Tensor &, Tensor &, const Tensor &, const Tensor &, Scalar>(*this, tensor1, tensor2, value);
    }
}
inline Tensor & Tensor::random_(int64_t from, int64_t to, Generator * generator) {
    static auto table = globalATenDispatch().getOpTable("aten::random_.from(Tensor(a!) self, int from, int to, *, Generator? generator=None) -> Tensor(a!)");
    return table->getOp<Tensor & (Tensor &, int64_t, int64_t, Generator *)>(tensorTypeIdToBackend(type_id()), is_variable())(*this, from, to, generator);
}
inline Tensor & Tensor::random_(int64_t to, Generator * generator) {
    static auto table = globalATenDispatch().getOpTable("aten::random_.to(Tensor(a!) self, int to, *, Generator? generator=None) -> Tensor(a!)");
    return table->getOp<Tensor & (Tensor &, int64_t, Generator *)>(tensorTypeIdToBackend(type_id()), is_variable())(*this, to, generator);
}
inline Tensor & Tensor::random_(Generator * generator) {
    static auto table = globalATenDispatch().getOpTable("aten::random_(Tensor(a!) self, *, Generator? generator=None) -> Tensor(a!)");
    return table->getOp<Tensor & (Tensor &, Generator *)>(tensorTypeIdToBackend(type_id()), is_variable())(*this, generator);
}
inline Tensor & Tensor::uniform_(double from, double to, Generator * generator) {
    static auto table = globalATenDispatch().getOpTable("aten::uniform_(Tensor(a!) self, float from=0, float to=1, *, Generator? generator=None) -> Tensor(a!)");
    return table->getOp<Tensor & (Tensor &, double, double, Generator *)>(tensorTypeIdToBackend(type_id()), is_variable())(*this, from, to, generator);
}
inline Tensor & Tensor::normal_(double mean, double std, Generator * generator) {
    static auto table = globalATenDispatch().getOpTable("aten::normal_(Tensor(a!) self, float mean=0, float std=1, *, Generator? generator=None) -> Tensor(a!)");
    return table->getOp<Tensor & (Tensor &, double, double, Generator *)>(tensorTypeIdToBackend(type_id()), is_variable())(*this, mean, std, generator);
}
inline Tensor & Tensor::cauchy_(double median, double sigma, Generator * generator) {
    static auto table = globalATenDispatch().getOpTable("aten::cauchy_(Tensor(a!) self, float median=0, float sigma=1, *, Generator? generator=None) -> Tensor(a!)");
    return table->getOp<Tensor & (Tensor &, double, double, Generator *)>(tensorTypeIdToBackend(type_id()), is_variable())(*this, median, sigma, generator);
}
inline Tensor & Tensor::log_normal_(double mean, double std, Generator * generator) {
    static auto table = globalATenDispatch().getOpTable("aten::log_normal_(Tensor(a!) self, float mean=1, float std=2, *, Generator? generator=None) -> Tensor(a!)");
    return table->getOp<Tensor & (Tensor &, double, double, Generator *)>(tensorTypeIdToBackend(type_id()), is_variable())(*this, mean, std, generator);
}
inline Tensor & Tensor::exponential_(double lambd, Generator * generator) {
    static auto table = globalATenDispatch().getOpTable("aten::exponential_(Tensor(a!) self, float lambd=1, *, Generator? generator=None) -> Tensor(a!)");
    return table->getOp<Tensor & (Tensor &, double, Generator *)>(tensorTypeIdToBackend(type_id()), is_variable())(*this, lambd, generator);
}
inline Tensor & Tensor::geometric_(double p, Generator * generator) {
    static auto table = globalATenDispatch().getOpTable("aten::geometric_(Tensor(a!) self, float p, *, Generator? generator=None) -> Tensor(a!)");
    return table->getOp<Tensor & (Tensor &, double, Generator *)>(tensorTypeIdToBackend(type_id()), is_variable())(*this, p, generator);
}
inline Tensor Tensor::diag(int64_t diagonal) const {
    static c10::OperatorHandle op = c10::Dispatcher::singleton().findSchema({"aten::diag", ""}).value();
    if (is_variable()) {
        return c10::Dispatcher::singleton().callUnboxedAutogradKernel<Tensor, const Tensor &, int64_t>(op, *this, diagonal);
    } else {
        return c10::Dispatcher::singleton().lookup(op, type_id()).callUnboxed<Tensor, const Tensor &, int64_t>(*this, diagonal);
    }
}
inline Tensor Tensor::cross(const Tensor & other, c10::optional<int64_t> dim) const {
    static c10::OperatorHandle op = c10::Dispatcher::singleton().findSchema({"aten::cross", ""}).value();
    if (is_variable()) {
        return c10::Dispatcher::singleton().callUnboxedAutogradKernel<Tensor, const Tensor &, const Tensor &, c10::optional<int64_t>>(op, *this, other, dim);
    } else {
        return c10::Dispatcher::singleton().lookup(op, type_id()).callUnboxed<Tensor, const Tensor &, const Tensor &, c10::optional<int64_t>>(*this, other, dim);
    }
}
inline Tensor Tensor::triu(int64_t diagonal) const {
    static c10::OperatorHandle op = c10::Dispatcher::singleton().findSchema({"aten::triu", ""}).value();
    if (is_variable()) {
        return c10::Dispatcher::singleton().callUnboxedAutogradKernel<Tensor, const Tensor &, int64_t>(op, *this, diagonal);
    } else {
        return c10::Dispatcher::singleton().lookup(op, type_id()).callUnboxed<Tensor, const Tensor &, int64_t>(*this, diagonal);
    }
}
inline Tensor Tensor::tril(int64_t diagonal) const {
    static c10::OperatorHandle op = c10::Dispatcher::singleton().findSchema({"aten::tril", ""}).value();
    if (is_variable()) {
        return c10::Dispatcher::singleton().callUnboxedAutogradKernel<Tensor, const Tensor &, int64_t>(op, *this, diagonal);
    } else {
        return c10::Dispatcher::singleton().lookup(op, type_id()).callUnboxed<Tensor, const Tensor &, int64_t>(*this, diagonal);
    }
}
inline Tensor Tensor::trace() const {
    static c10::OperatorHandle op = c10::Dispatcher::singleton().findSchema({"aten::trace", ""}).value();
    if (is_variable()) {
        return c10::Dispatcher::singleton().callUnboxedAutogradKernel<Tensor, const Tensor &>(op, *this);
    } else {
        return c10::Dispatcher::singleton().lookup(op, type_id()).callUnboxed<Tensor, const Tensor &>(*this);
    }
}
inline Tensor Tensor::ne(Scalar other) const {
    static c10::OperatorHandle op = c10::Dispatcher::singleton().findSchema({"aten::ne", "Scalar"}).value();
    if (is_variable()) {
        return c10::Dispatcher::singleton().callUnboxedAutogradKernel<Tensor, const Tensor &, Scalar>(op, *this, other);
    } else {
        return c10::Dispatcher::singleton().lookup(op, type_id()).callUnboxed<Tensor, const Tensor &, Scalar>(*this, other);
    }
}
inline Tensor Tensor::ne(const Tensor & other) const {
    static c10::OperatorHandle op = c10::Dispatcher::singleton().findSchema({"aten::ne", "Tensor"}).value();
    if (is_variable()) {
        return c10::Dispatcher::singleton().callUnboxedAutogradKernel<Tensor, const Tensor &, const Tensor &>(op, *this, other);
    } else {
        return c10::Dispatcher::singleton().lookup(op, type_id()).callUnboxed<Tensor, const Tensor &, const Tensor &>(*this, other);
    }
}
inline Tensor Tensor::eq(Scalar other) const {
    static c10::OperatorHandle op = c10::Dispatcher::singleton().findSchema({"aten::eq", "Scalar"}).value();
    if (is_variable()) {
        return c10::Dispatcher::singleton().callUnboxedAutogradKernel<Tensor, const Tensor &, Scalar>(op, *this, other);
    } else {
        return c10::Dispatcher::singleton().lookup(op, type_id()).callUnboxed<Tensor, const Tensor &, Scalar>(*this, other);
    }
}
inline Tensor Tensor::eq(const Tensor & other) const {
    static c10::OperatorHandle op = c10::Dispatcher::singleton().findSchema({"aten::eq", "Tensor"}).value();
    if (is_variable()) {
        return c10::Dispatcher::singleton().callUnboxedAutogradKernel<Tensor, const Tensor &, const Tensor &>(op, *this, other);
    } else {
        return c10::Dispatcher::singleton().lookup(op, type_id()).callUnboxed<Tensor, const Tensor &, const Tensor &>(*this, other);
    }
}
inline Tensor Tensor::ge(Scalar other) const {
    static c10::OperatorHandle op = c10::Dispatcher::singleton().findSchema({"aten::ge", "Scalar"}).value();
    if (is_variable()) {
        return c10::Dispatcher::singleton().callUnboxedAutogradKernel<Tensor, const Tensor &, Scalar>(op, *this, other);
    } else {
        return c10::Dispatcher::singleton().lookup(op, type_id()).callUnboxed<Tensor, const Tensor &, Scalar>(*this, other);
    }
}
inline Tensor Tensor::ge(const Tensor & other) const {
    static c10::OperatorHandle op = c10::Dispatcher::singleton().findSchema({"aten::ge", "Tensor"}).value();
    if (is_variable()) {
        return c10::Dispatcher::singleton().callUnboxedAutogradKernel<Tensor, const Tensor &, const Tensor &>(op, *this, other);
    } else {
        return c10::Dispatcher::singleton().lookup(op, type_id()).callUnboxed<Tensor, const Tensor &, const Tensor &>(*this, other);
    }
}
inline Tensor Tensor::le(Scalar other) const {
    static c10::OperatorHandle op = c10::Dispatcher::singleton().findSchema({"aten::le", "Scalar"}).value();
    if (is_variable()) {
        return c10::Dispatcher::singleton().callUnboxedAutogradKernel<Tensor, const Tensor &, Scalar>(op, *this, other);
    } else {
        return c10::Dispatcher::singleton().lookup(op, type_id()).callUnboxed<Tensor, const Tensor &, Scalar>(*this, other);
    }
}
inline Tensor Tensor::le(const Tensor & other) const {
    static c10::OperatorHandle op = c10::Dispatcher::singleton().findSchema({"aten::le", "Tensor"}).value();
    if (is_variable()) {
        return c10::Dispatcher::singleton().callUnboxedAutogradKernel<Tensor, const Tensor &, const Tensor &>(op, *this, other);
    } else {
        return c10::Dispatcher::singleton().lookup(op, type_id()).callUnboxed<Tensor, const Tensor &, const Tensor &>(*this, other);
    }
}
inline Tensor Tensor::gt(Scalar other) const {
    static c10::OperatorHandle op = c10::Dispatcher::singleton().findSchema({"aten::gt", "Scalar"}).value();
    if (is_variable()) {
        return c10::Dispatcher::singleton().callUnboxedAutogradKernel<Tensor, const Tensor &, Scalar>(op, *this, other);
    } else {
        return c10::Dispatcher::singleton().lookup(op, type_id()).callUnboxed<Tensor, const Tensor &, Scalar>(*this, other);
    }
}
inline Tensor Tensor::gt(const Tensor & other) const {
    static c10::OperatorHandle op = c10::Dispatcher::singleton().findSchema({"aten::gt", "Tensor"}).value();
    if (is_variable()) {
        return c10::Dispatcher::singleton().callUnboxedAutogradKernel<Tensor, const Tensor &, const Tensor &>(op, *this, other);
    } else {
        return c10::Dispatcher::singleton().lookup(op, type_id()).callUnboxed<Tensor, const Tensor &, const Tensor &>(*this, other);
    }
}
inline Tensor Tensor::lt(Scalar other) const {
    static c10::OperatorHandle op = c10::Dispatcher::singleton().findSchema({"aten::lt", "Scalar"}).value();
    if (is_variable()) {
        return c10::Dispatcher::singleton().callUnboxedAutogradKernel<Tensor, const Tensor &, Scalar>(op, *this, other);
    } else {
        return c10::Dispatcher::singleton().lookup(op, type_id()).callUnboxed<Tensor, const Tensor &, Scalar>(*this, other);
    }
}
inline Tensor Tensor::lt(const Tensor & other) const {
    static c10::OperatorHandle op = c10::Dispatcher::singleton().findSchema({"aten::lt", "Tensor"}).value();
    if (is_variable()) {
        return c10::Dispatcher::singleton().callUnboxedAutogradKernel<Tensor, const Tensor &, const Tensor &>(op, *this, other);
    } else {
        return c10::Dispatcher::singleton().lookup(op, type_id()).callUnboxed<Tensor, const Tensor &, const Tensor &>(*this, other);
    }
}
inline Tensor Tensor::take(const Tensor & index) const {
    static c10::OperatorHandle op = c10::Dispatcher::singleton().findSchema({"aten::take", ""}).value();
    if (is_variable()) {
        return c10::Dispatcher::singleton().callUnboxedAutogradKernel<Tensor, const Tensor &, const Tensor &>(op, *this, index);
    } else {
        return c10::Dispatcher::singleton().lookup(op, type_id()).callUnboxed<Tensor, const Tensor &, const Tensor &>(*this, index);
    }
}
inline Tensor Tensor::index_select(int64_t dim, const Tensor & index) const {
    static c10::OperatorHandle op = c10::Dispatcher::singleton().findSchema({"aten::index_select", ""}).value();
    if (is_variable()) {
        return c10::Dispatcher::singleton().callUnboxedAutogradKernel<Tensor, const Tensor &, int64_t, const Tensor &>(op, *this, dim, index);
    } else {
        return c10::Dispatcher::singleton().lookup(op, type_id()).callUnboxed<Tensor, const Tensor &, int64_t, const Tensor &>(*this, dim, index);
    }
}
inline Tensor Tensor::masked_select(const Tensor & mask) const {
    static c10::OperatorHandle op = c10::Dispatcher::singleton().findSchema({"aten::masked_select", ""}).value();
    if (is_variable()) {
        return c10::Dispatcher::singleton().callUnboxedAutogradKernel<Tensor, const Tensor &, const Tensor &>(op, *this, mask);
    } else {
        return c10::Dispatcher::singleton().lookup(op, type_id()).callUnboxed<Tensor, const Tensor &, const Tensor &>(*this, mask);
    }
}
inline Tensor Tensor::nonzero() const {
    static c10::OperatorHandle op = c10::Dispatcher::singleton().findSchema({"aten::nonzero", ""}).value();
    if (is_variable()) {
        return c10::Dispatcher::singleton().callUnboxedAutogradKernel<Tensor, const Tensor &>(op, *this);
    } else {
        return c10::Dispatcher::singleton().lookup(op, type_id()).callUnboxed<Tensor, const Tensor &>(*this);
    }
}
inline std::vector<Tensor> Tensor::nonzero_numpy() const {
    static c10::OperatorHandle op = c10::Dispatcher::singleton().findSchema({"aten::nonzero_numpy", ""}).value();
    if (is_variable()) {
        return c10::Dispatcher::singleton().callUnboxedAutogradKernel<std::vector<Tensor>, const Tensor &>(op, *this);
    } else {
        return c10::Dispatcher::singleton().lookup(op, type_id()).callUnboxed<std::vector<Tensor>, const Tensor &>(*this);
    }
}
inline Tensor Tensor::gather(int64_t dim, const Tensor & index, bool sparse_grad) const {
    static c10::OperatorHandle op = c10::Dispatcher::singleton().findSchema({"aten::gather", ""}).value();
    if (is_variable()) {
        return c10::Dispatcher::singleton().callUnboxedAutogradKernel<Tensor, const Tensor &, int64_t, const Tensor &, bool>(op, *this, dim, index, sparse_grad);
    } else {
        return c10::Dispatcher::singleton().lookup(op, type_id()).callUnboxed<Tensor, const Tensor &, int64_t, const Tensor &, bool>(*this, dim, index, sparse_grad);
    }
}
inline Tensor Tensor::addcmul(const Tensor & tensor1, const Tensor & tensor2, Scalar value) const {
    static c10::OperatorHandle op = c10::Dispatcher::singleton().findSchema({"aten::addcmul", ""}).value();
    if (is_variable()) {
        return c10::Dispatcher::singleton().callUnboxedAutogradKernel<Tensor, const Tensor &, const Tensor &, const Tensor &, Scalar>(op, *this, tensor1, tensor2, value);
    } else {
        return c10::Dispatcher::singleton().lookup(op, type_id()).callUnboxed<Tensor, const Tensor &, const Tensor &, const Tensor &, Scalar>(*this, tensor1, tensor2, value);
    }
}
inline Tensor & Tensor::addcmul_(const Tensor & tensor1, const Tensor & tensor2, Scalar value) {
    static auto table = globalATenDispatch().getOpTable("aten::addcmul_(Tensor(a!) self, Tensor tensor1, Tensor tensor2, *, Scalar value=1) -> Tensor(a!)");
    return table->getOp<Tensor & (Tensor &, const Tensor &, const Tensor &, Scalar)>(tensorTypeIdToBackend(type_id()), is_variable())(*this, tensor1, tensor2, value);
}
inline Tensor Tensor::addcdiv(const Tensor & tensor1, const Tensor & tensor2, Scalar value) const {
    static c10::OperatorHandle op = c10::Dispatcher::singleton().findSchema({"aten::addcdiv", ""}).value();
    if (is_variable()) {
        return c10::Dispatcher::singleton().callUnboxedAutogradKernel<Tensor, const Tensor &, const Tensor &, const Tensor &, Scalar>(op, *this, tensor1, tensor2, value);
    } else {
        return c10::Dispatcher::singleton().lookup(op, type_id()).callUnboxed<Tensor, const Tensor &, const Tensor &, const Tensor &, Scalar>(*this, tensor1, tensor2, value);
    }
}
inline std::tuple<Tensor,Tensor> Tensor::lstsq(const Tensor & A) const {
    static c10::OperatorHandle op = c10::Dispatcher::singleton().findSchema({"aten::lstsq", ""}).value();
    if (is_variable()) {
        return c10::Dispatcher::singleton().callUnboxedAutogradKernel<std::tuple<Tensor,Tensor>, const Tensor &, const Tensor &>(op, *this, A);
    } else {
        return c10::Dispatcher::singleton().lookup(op, type_id()).callUnboxed<std::tuple<Tensor,Tensor>, const Tensor &, const Tensor &>(*this, A);
    }
}
inline std::tuple<Tensor,Tensor> Tensor::triangular_solve(const Tensor & A, bool upper, bool transpose, bool unitriangular) const {
    static c10::OperatorHandle op = c10::Dispatcher::singleton().findSchema({"aten::triangular_solve", ""}).value();
    if (is_variable()) {
        return c10::Dispatcher::singleton().callUnboxedAutogradKernel<std::tuple<Tensor,Tensor>, const Tensor &, const Tensor &, bool, bool, bool>(op, *this, A, upper, transpose, unitriangular);
    } else {
        return c10::Dispatcher::singleton().lookup(op, type_id()).callUnboxed<std::tuple<Tensor,Tensor>, const Tensor &, const Tensor &, bool, bool, bool>(*this, A, upper, transpose, unitriangular);
    }
}
inline std::tuple<Tensor,Tensor> Tensor::symeig(bool eigenvectors, bool upper) const {
    static c10::OperatorHandle op = c10::Dispatcher::singleton().findSchema({"aten::symeig", ""}).value();
    if (is_variable()) {
        return c10::Dispatcher::singleton().callUnboxedAutogradKernel<std::tuple<Tensor,Tensor>, const Tensor &, bool, bool>(op, *this, eigenvectors, upper);
    } else {
        return c10::Dispatcher::singleton().lookup(op, type_id()).callUnboxed<std::tuple<Tensor,Tensor>, const Tensor &, bool, bool>(*this, eigenvectors, upper);
    }
}
inline std::tuple<Tensor,Tensor> Tensor::eig(bool eigenvectors) const {
    static c10::OperatorHandle op = c10::Dispatcher::singleton().findSchema({"aten::eig", ""}).value();
    if (is_variable()) {
        return c10::Dispatcher::singleton().callUnboxedAutogradKernel<std::tuple<Tensor,Tensor>, const Tensor &, bool>(op, *this, eigenvectors);
    } else {
        return c10::Dispatcher::singleton().lookup(op, type_id()).callUnboxed<std::tuple<Tensor,Tensor>, const Tensor &, bool>(*this, eigenvectors);
    }
}
inline std::tuple<Tensor,Tensor,Tensor> Tensor::svd(bool some, bool compute_uv) const {
    static c10::OperatorHandle op = c10::Dispatcher::singleton().findSchema({"aten::svd", ""}).value();
    if (is_variable()) {
        return c10::Dispatcher::singleton().callUnboxedAutogradKernel<std::tuple<Tensor,Tensor,Tensor>, const Tensor &, bool, bool>(op, *this, some, compute_uv);
    } else {
        return c10::Dispatcher::singleton().lookup(op, type_id()).callUnboxed<std::tuple<Tensor,Tensor,Tensor>, const Tensor &, bool, bool>(*this, some, compute_uv);
    }
}
inline Tensor Tensor::cholesky(bool upper) const {
    static c10::OperatorHandle op = c10::Dispatcher::singleton().findSchema({"aten::cholesky", ""}).value();
    if (is_variable()) {
        return c10::Dispatcher::singleton().callUnboxedAutogradKernel<Tensor, const Tensor &, bool>(op, *this, upper);
    } else {
        return c10::Dispatcher::singleton().lookup(op, type_id()).callUnboxed<Tensor, const Tensor &, bool>(*this, upper);
    }
}
inline Tensor Tensor::cholesky_solve(const Tensor & input2, bool upper) const {
    static c10::OperatorHandle op = c10::Dispatcher::singleton().findSchema({"aten::cholesky_solve", ""}).value();
    if (is_variable()) {
        return c10::Dispatcher::singleton().callUnboxedAutogradKernel<Tensor, const Tensor &, const Tensor &, bool>(op, *this, input2, upper);
    } else {
        return c10::Dispatcher::singleton().lookup(op, type_id()).callUnboxed<Tensor, const Tensor &, const Tensor &, bool>(*this, input2, upper);
    }
}
inline std::tuple<Tensor,Tensor> Tensor::solve(const Tensor & A) const {
    static c10::OperatorHandle op = c10::Dispatcher::singleton().findSchema({"aten::solve", ""}).value();
    if (is_variable()) {
        return c10::Dispatcher::singleton().callUnboxedAutogradKernel<std::tuple<Tensor,Tensor>, const Tensor &, const Tensor &>(op, *this, A);
    } else {
        return c10::Dispatcher::singleton().lookup(op, type_id()).callUnboxed<std::tuple<Tensor,Tensor>, const Tensor &, const Tensor &>(*this, A);
    }
}
inline Tensor Tensor::cholesky_inverse(bool upper) const {
    static c10::OperatorHandle op = c10::Dispatcher::singleton().findSchema({"aten::cholesky_inverse", ""}).value();
    if (is_variable()) {
        return c10::Dispatcher::singleton().callUnboxedAutogradKernel<Tensor, const Tensor &, bool>(op, *this, upper);
    } else {
        return c10::Dispatcher::singleton().lookup(op, type_id()).callUnboxed<Tensor, const Tensor &, bool>(*this, upper);
    }
}
inline std::tuple<Tensor,Tensor> Tensor::qr(bool some) const {
    static c10::OperatorHandle op = c10::Dispatcher::singleton().findSchema({"aten::qr", ""}).value();
    if (is_variable()) {
        return c10::Dispatcher::singleton().callUnboxedAutogradKernel<std::tuple<Tensor,Tensor>, const Tensor &, bool>(op, *this, some);
    } else {
        return c10::Dispatcher::singleton().lookup(op, type_id()).callUnboxed<std::tuple<Tensor,Tensor>, const Tensor &, bool>(*this, some);
    }
}
inline std::tuple<Tensor,Tensor> Tensor::geqrf() const {
    static c10::OperatorHandle op = c10::Dispatcher::singleton().findSchema({"aten::geqrf", ""}).value();
    if (is_variable()) {
        return c10::Dispatcher::singleton().callUnboxedAutogradKernel<std::tuple<Tensor,Tensor>, const Tensor &>(op, *this);
    } else {
        return c10::Dispatcher::singleton().lookup(op, type_id()).callUnboxed<std::tuple<Tensor,Tensor>, const Tensor &>(*this);
    }
}
inline Tensor Tensor::orgqr(const Tensor & input2) const {
    static c10::OperatorHandle op = c10::Dispatcher::singleton().findSchema({"aten::orgqr", ""}).value();
    if (is_variable()) {
        return c10::Dispatcher::singleton().callUnboxedAutogradKernel<Tensor, const Tensor &, const Tensor &>(op, *this, input2);
    } else {
        return c10::Dispatcher::singleton().lookup(op, type_id()).callUnboxed<Tensor, const Tensor &, const Tensor &>(*this, input2);
    }
}
inline Tensor Tensor::ormqr(const Tensor & input2, const Tensor & input3, bool left, bool transpose) const {
    static c10::OperatorHandle op = c10::Dispatcher::singleton().findSchema({"aten::ormqr", ""}).value();
    if (is_variable()) {
        return c10::Dispatcher::singleton().callUnboxedAutogradKernel<Tensor, const Tensor &, const Tensor &, const Tensor &, bool, bool>(op, *this, input2, input3, left, transpose);
    } else {
        return c10::Dispatcher::singleton().lookup(op, type_id()).callUnboxed<Tensor, const Tensor &, const Tensor &, const Tensor &, bool, bool>(*this, input2, input3, left, transpose);
    }
}
inline Tensor Tensor::lu_solve(const Tensor & LU_data, const Tensor & LU_pivots) const {
    static c10::OperatorHandle op = c10::Dispatcher::singleton().findSchema({"aten::lu_solve", ""}).value();
    if (is_variable()) {
        return c10::Dispatcher::singleton().callUnboxedAutogradKernel<Tensor, const Tensor &, const Tensor &, const Tensor &>(op, *this, LU_data, LU_pivots);
    } else {
        return c10::Dispatcher::singleton().lookup(op, type_id()).callUnboxed<Tensor, const Tensor &, const Tensor &, const Tensor &>(*this, LU_data, LU_pivots);
    }
}
inline Tensor Tensor::multinomial(int64_t num_samples, bool replacement, Generator * generator) const {
    static auto table = globalATenDispatch().getOpTable("aten::multinomial(Tensor self, int num_samples, bool replacement=False, *, Generator? generator=None) -> Tensor");
    return table->getOp<Tensor (const Tensor &, int64_t, bool, Generator *)>(tensorTypeIdToBackend(type_id()), is_variable())(*this, num_samples, replacement, generator);
}
inline Tensor Tensor::lgamma() const {
    static c10::OperatorHandle op = c10::Dispatcher::singleton().findSchema({"aten::lgamma", ""}).value();
    if (is_variable()) {
        return c10::Dispatcher::singleton().callUnboxedAutogradKernel<Tensor, const Tensor &>(op, *this);
    } else {
        return c10::Dispatcher::singleton().lookup(op, type_id()).callUnboxed<Tensor, const Tensor &>(*this);
    }
}
inline Tensor Tensor::digamma() const {
    static c10::OperatorHandle op = c10::Dispatcher::singleton().findSchema({"aten::digamma", ""}).value();
    if (is_variable()) {
        return c10::Dispatcher::singleton().callUnboxedAutogradKernel<Tensor, const Tensor &>(op, *this);
    } else {
        return c10::Dispatcher::singleton().lookup(op, type_id()).callUnboxed<Tensor, const Tensor &>(*this);
    }
}
inline Tensor Tensor::polygamma(int64_t n) const {
    static c10::OperatorHandle op = c10::Dispatcher::singleton().findSchema({"aten::polygamma", ""}).value();
    if (is_variable()) {
        return c10::Dispatcher::singleton().callUnboxedAutogradKernel<Tensor, int64_t, const Tensor &>(op, n, *this);
    } else {
        return c10::Dispatcher::singleton().lookup(op, type_id()).callUnboxed<Tensor, int64_t, const Tensor &>(n, *this);
    }
}
inline Tensor Tensor::erfinv() const {
    static c10::OperatorHandle op = c10::Dispatcher::singleton().findSchema({"aten::erfinv", ""}).value();
    if (is_variable()) {
        return c10::Dispatcher::singleton().callUnboxedAutogradKernel<Tensor, const Tensor &>(op, *this);
    } else {
        return c10::Dispatcher::singleton().lookup(op, type_id()).callUnboxed<Tensor, const Tensor &>(*this);
    }
}
inline Tensor Tensor::dist(const Tensor & other, Scalar p) const {
    static c10::OperatorHandle op = c10::Dispatcher::singleton().findSchema({"aten::dist", ""}).value();
    if (is_variable()) {
        return c10::Dispatcher::singleton().callUnboxedAutogradKernel<Tensor, const Tensor &, const Tensor &, Scalar>(op, *this, other, p);
    } else {
        return c10::Dispatcher::singleton().lookup(op, type_id()).callUnboxed<Tensor, const Tensor &, const Tensor &, Scalar>(*this, other, p);
    }
}
inline Tensor Tensor::atan2(const Tensor & other) const {
    static c10::OperatorHandle op = c10::Dispatcher::singleton().findSchema({"aten::atan2", ""}).value();
    if (is_variable()) {
        return c10::Dispatcher::singleton().callUnboxedAutogradKernel<Tensor, const Tensor &, const Tensor &>(op, *this, other);
    } else {
        return c10::Dispatcher::singleton().lookup(op, type_id()).callUnboxed<Tensor, const Tensor &, const Tensor &>(*this, other);
    }
}
inline Tensor Tensor::lerp(const Tensor & end, Scalar weight) const {
    static c10::OperatorHandle op = c10::Dispatcher::singleton().findSchema({"aten::lerp", "Scalar"}).value();
    if (is_variable()) {
        return c10::Dispatcher::singleton().callUnboxedAutogradKernel<Tensor, const Tensor &, const Tensor &, Scalar>(op, *this, end, weight);
    } else {
        return c10::Dispatcher::singleton().lookup(op, type_id()).callUnboxed<Tensor, const Tensor &, const Tensor &, Scalar>(*this, end, weight);
    }
}
inline Tensor Tensor::lerp(const Tensor & end, const Tensor & weight) const {
    static c10::OperatorHandle op = c10::Dispatcher::singleton().findSchema({"aten::lerp", "Tensor"}).value();
    if (is_variable()) {
        return c10::Dispatcher::singleton().callUnboxedAutogradKernel<Tensor, const Tensor &, const Tensor &, const Tensor &>(op, *this, end, weight);
    } else {
        return c10::Dispatcher::singleton().lookup(op, type_id()).callUnboxed<Tensor, const Tensor &, const Tensor &, const Tensor &>(*this, end, weight);
    }
}
inline Tensor Tensor::histc(int64_t bins, Scalar min, Scalar max) const {
    static c10::OperatorHandle op = c10::Dispatcher::singleton().findSchema({"aten::histc", ""}).value();
    if (is_variable()) {
        return c10::Dispatcher::singleton().callUnboxedAutogradKernel<Tensor, const Tensor &, int64_t, Scalar, Scalar>(op, *this, bins, min, max);
    } else {
        return c10::Dispatcher::singleton().lookup(op, type_id()).callUnboxed<Tensor, const Tensor &, int64_t, Scalar, Scalar>(*this, bins, min, max);
    }
}
inline Tensor Tensor::sign() const {
    static c10::OperatorHandle op = c10::Dispatcher::singleton().findSchema({"aten::sign", ""}).value();
    if (is_variable()) {
        return c10::Dispatcher::singleton().callUnboxedAutogradKernel<Tensor, const Tensor &>(op, *this);
    } else {
        return c10::Dispatcher::singleton().lookup(op, type_id()).callUnboxed<Tensor, const Tensor &>(*this);
    }
}
inline Tensor Tensor::fmod(Scalar other) const {
    static c10::OperatorHandle op = c10::Dispatcher::singleton().findSchema({"aten::fmod", "Scalar"}).value();
    if (is_variable()) {
        return c10::Dispatcher::singleton().callUnboxedAutogradKernel<Tensor, const Tensor &, Scalar>(op, *this, other);
    } else {
        return c10::Dispatcher::singleton().lookup(op, type_id()).callUnboxed<Tensor, const Tensor &, Scalar>(*this, other);
    }
}
inline Tensor Tensor::fmod(const Tensor & other) const {
    static c10::OperatorHandle op = c10::Dispatcher::singleton().findSchema({"aten::fmod", "Tensor"}).value();
    if (is_variable()) {
        return c10::Dispatcher::singleton().callUnboxedAutogradKernel<Tensor, const Tensor &, const Tensor &>(op, *this, other);
    } else {
        return c10::Dispatcher::singleton().lookup(op, type_id()).callUnboxed<Tensor, const Tensor &, const Tensor &>(*this, other);
    }
}
inline Tensor Tensor::remainder(Scalar other) const {
    static c10::OperatorHandle op = c10::Dispatcher::singleton().findSchema({"aten::remainder", "Scalar"}).value();
    if (is_variable()) {
        return c10::Dispatcher::singleton().callUnboxedAutogradKernel<Tensor, const Tensor &, Scalar>(op, *this, other);
    } else {
        return c10::Dispatcher::singleton().lookup(op, type_id()).callUnboxed<Tensor, const Tensor &, Scalar>(*this, other);
    }
}
inline Tensor Tensor::remainder(const Tensor & other) const {
    static c10::OperatorHandle op = c10::Dispatcher::singleton().findSchema({"aten::remainder", "Tensor"}).value();
    if (is_variable()) {
        return c10::Dispatcher::singleton().callUnboxedAutogradKernel<Tensor, const Tensor &, const Tensor &>(op, *this, other);
    } else {
        return c10::Dispatcher::singleton().lookup(op, type_id()).callUnboxed<Tensor, const Tensor &, const Tensor &>(*this, other);
    }
}
inline Tensor Tensor::min(const Tensor & other) const {
    static c10::OperatorHandle op = c10::Dispatcher::singleton().findSchema({"aten::min", "other"}).value();
    if (is_variable()) {
        return c10::Dispatcher::singleton().callUnboxedAutogradKernel<Tensor, const Tensor &, const Tensor &>(op, *this, other);
    } else {
        return c10::Dispatcher::singleton().lookup(op, type_id()).callUnboxed<Tensor, const Tensor &, const Tensor &>(*this, other);
    }
}
inline Tensor Tensor::min() const {
    static c10::OperatorHandle op = c10::Dispatcher::singleton().findSchema({"aten::min", ""}).value();
    if (is_variable()) {
        return c10::Dispatcher::singleton().callUnboxedAutogradKernel<Tensor, const Tensor &>(op, *this);
    } else {
        return c10::Dispatcher::singleton().lookup(op, type_id()).callUnboxed<Tensor, const Tensor &>(*this);
    }
}
inline Tensor Tensor::max(const Tensor & other) const {
    static c10::OperatorHandle op = c10::Dispatcher::singleton().findSchema({"aten::max", "other"}).value();
    if (is_variable()) {
        return c10::Dispatcher::singleton().callUnboxedAutogradKernel<Tensor, const Tensor &, const Tensor &>(op, *this, other);
    } else {
        return c10::Dispatcher::singleton().lookup(op, type_id()).callUnboxed<Tensor, const Tensor &, const Tensor &>(*this, other);
    }
}
inline Tensor Tensor::max() const {
    static c10::OperatorHandle op = c10::Dispatcher::singleton().findSchema({"aten::max", ""}).value();
    if (is_variable()) {
        return c10::Dispatcher::singleton().callUnboxedAutogradKernel<Tensor, const Tensor &>(op, *this);
    } else {
        return c10::Dispatcher::singleton().lookup(op, type_id()).callUnboxed<Tensor, const Tensor &>(*this);
    }
}
inline Tensor Tensor::median() const {
    static c10::OperatorHandle op = c10::Dispatcher::singleton().findSchema({"aten::median", ""}).value();
    if (is_variable()) {
        return c10::Dispatcher::singleton().callUnboxedAutogradKernel<Tensor, const Tensor &>(op, *this);
    } else {
        return c10::Dispatcher::singleton().lookup(op, type_id()).callUnboxed<Tensor, const Tensor &>(*this);
    }
}
inline std::tuple<Tensor,Tensor> Tensor::sort(int64_t dim, bool descending) const {
    static c10::OperatorHandle op = c10::Dispatcher::singleton().findSchema({"aten::sort", ""}).value();
    if (is_variable()) {
        return c10::Dispatcher::singleton().callUnboxedAutogradKernel<std::tuple<Tensor,Tensor>, const Tensor &, int64_t, bool>(op, *this, dim, descending);
    } else {
        return c10::Dispatcher::singleton().lookup(op, type_id()).callUnboxed<std::tuple<Tensor,Tensor>, const Tensor &, int64_t, bool>(*this, dim, descending);
    }
}
inline Tensor Tensor::argsort(int64_t dim, bool descending) const {
    static c10::OperatorHandle op = c10::Dispatcher::singleton().findSchema({"aten::argsort", ""}).value();
    if (is_variable()) {
        return c10::Dispatcher::singleton().callUnboxedAutogradKernel<Tensor, const Tensor &, int64_t, bool>(op, *this, dim, descending);
    } else {
        return c10::Dispatcher::singleton().lookup(op, type_id()).callUnboxed<Tensor, const Tensor &, int64_t, bool>(*this, dim, descending);
    }
}
inline std::tuple<Tensor,Tensor> Tensor::topk(int64_t k, int64_t dim, bool largest, bool sorted) const {
    static c10::OperatorHandle op = c10::Dispatcher::singleton().findSchema({"aten::topk", ""}).value();
    if (is_variable()) {
        return c10::Dispatcher::singleton().callUnboxedAutogradKernel<std::tuple<Tensor,Tensor>, const Tensor &, int64_t, int64_t, bool, bool>(op, *this, k, dim, largest, sorted);
    } else {
        return c10::Dispatcher::singleton().lookup(op, type_id()).callUnboxed<std::tuple<Tensor,Tensor>, const Tensor &, int64_t, int64_t, bool, bool>(*this, k, dim, largest, sorted);
    }
}
inline Tensor Tensor::all() const {
    static c10::OperatorHandle op = c10::Dispatcher::singleton().findSchema({"aten::all", ""}).value();
    if (is_variable()) {
        return c10::Dispatcher::singleton().callUnboxedAutogradKernel<Tensor, const Tensor &>(op, *this);
    } else {
        return c10::Dispatcher::singleton().lookup(op, type_id()).callUnboxed<Tensor, const Tensor &>(*this);
    }
}
inline Tensor Tensor::any() const {
    static c10::OperatorHandle op = c10::Dispatcher::singleton().findSchema({"aten::any", ""}).value();
    if (is_variable()) {
        return c10::Dispatcher::singleton().callUnboxedAutogradKernel<Tensor, const Tensor &>(op, *this);
    } else {
        return c10::Dispatcher::singleton().lookup(op, type_id()).callUnboxed<Tensor, const Tensor &>(*this);
    }
}
inline Tensor Tensor::renorm(Scalar p, int64_t dim, Scalar maxnorm) const {
    static c10::OperatorHandle op = c10::Dispatcher::singleton().findSchema({"aten::renorm", ""}).value();
    if (is_variable()) {
        return c10::Dispatcher::singleton().callUnboxedAutogradKernel<Tensor, const Tensor &, Scalar, int64_t, Scalar>(op, *this, p, dim, maxnorm);
    } else {
        return c10::Dispatcher::singleton().lookup(op, type_id()).callUnboxed<Tensor, const Tensor &, Scalar, int64_t, Scalar>(*this, p, dim, maxnorm);
    }
}
inline Tensor Tensor::unfold(int64_t dimension, int64_t size, int64_t step) const {
    static c10::OperatorHandle op = c10::Dispatcher::singleton().findSchema({"aten::unfold", ""}).value();
    if (is_variable()) {
        return c10::Dispatcher::singleton().callUnboxedAutogradKernel<Tensor, const Tensor &, int64_t, int64_t, int64_t>(op, *this, dimension, size, step);
    } else {
        return c10::Dispatcher::singleton().lookup(op, type_id()).callUnboxed<Tensor, const Tensor &, int64_t, int64_t, int64_t>(*this, dimension, size, step);
    }
}
inline bool Tensor::equal(const Tensor & other) const {
    static c10::OperatorHandle op = c10::Dispatcher::singleton().findSchema({"aten::equal", ""}).value();
    if (is_variable()) {
        return c10::Dispatcher::singleton().callUnboxedAutogradKernel<bool, const Tensor &, const Tensor &>(op, *this, other);
    } else {
        return c10::Dispatcher::singleton().lookup(op, type_id()).callUnboxed<bool, const Tensor &, const Tensor &>(*this, other);
    }
}
inline Tensor Tensor::pow(const Tensor & exponent) const {
    static c10::OperatorHandle op = c10::Dispatcher::singleton().findSchema({"aten::pow", "Tensor_Tensor"}).value();
    if (is_variable()) {
        return c10::Dispatcher::singleton().callUnboxedAutogradKernel<Tensor, const Tensor &, const Tensor &>(op, *this, exponent);
    } else {
        return c10::Dispatcher::singleton().lookup(op, type_id()).callUnboxed<Tensor, const Tensor &, const Tensor &>(*this, exponent);
    }
}
inline Tensor Tensor::alias() const {
    static c10::OperatorHandle op = c10::Dispatcher::singleton().findSchema({"aten::alias", ""}).value();
    if (is_variable()) {
        return c10::Dispatcher::singleton().callUnboxedAutogradKernel<Tensor, const Tensor &>(op, *this);
    } else {
        return c10::Dispatcher::singleton().lookup(op, type_id()).callUnboxed<Tensor, const Tensor &>(*this);
    }
}

inline bool Tensor::is_variable() const noexcept {
  return impl_->is_variable();
}

inline caffe2::TypeMeta Tensor::dtype() const noexcept {
  return impl_->dtype();
}

inline Layout Tensor::layout() const noexcept {
  return impl_->layout();
}

inline Device Tensor::device() const {
  return impl_->device();
}

inline int64_t Tensor::get_device() const {
  // NB: this is not a native function to avoid dispatching overhead.
  return impl_->get_device();
}

inline int64_t get_device(Tensor self) {
  return self.get_device();
}

inline bool Tensor::is_cuda() const {
  // NB: this is not a native function to avoid dispatching overhead.
  return impl_->is_cuda();
}

#ifdef BUILD_NAMEDTENSOR
inline NamedTensorMeta* Tensor::get_named_tensor_meta() {
  return static_cast<NamedTensorMeta*>(impl_->named_tensor_meta());
}

inline const NamedTensorMeta* Tensor::get_named_tensor_meta() const {
  return static_cast<NamedTensorMeta*>(impl_->named_tensor_meta());
}

inline bool Tensor::has_names() const {
  return impl::internal_has_names(unsafeGetTensorImpl());
}
#endif

inline bool is_cuda(Tensor self) {
  return self.is_cuda();
}

inline bool Tensor::is_hip() const {
  // NB: this is not a native function to avoid dispatching overhead.
  return impl_->is_hip();
}

inline bool is_hip(Tensor self) {
  return self.is_hip();
}

inline bool Tensor::is_sparse() const {
  // NB: this is not a native function to avoid dispatching overhead.
  return impl_->is_sparse();
}

inline bool is_sparse(Tensor self) {
  return self.is_sparse();
}

inline bool Tensor::is_mkldnn() const {
  // NB: this is not a native function to avoid dispatching overhead.
  return impl_->is_mkldnn();
}

inline bool is_mkldnn(Tensor self) {
  return self.is_mkldnn();
}

inline bool Tensor::is_quantized() const {
  // NB: this is not a native function to avoid dispatching overhead.
  return impl_->is_quantized();
}

inline bool is_quantized(Tensor self) {
  return self.is_quantized();
}

#define DEFINE_CAST(T, name, _)                  \
  template <>                                    \
  inline T* Tensor::data() const {               \
    TORCH_CHECK(                                    \
        scalar_type() == ScalarType::name,       \
        "expected scalar type ",                 \
        #name,                                   \
        " but found ",                           \
        c10::toString(scalar_type()));           \
    return static_cast<T*>(this->data_ptr());    \
  }

AT_FORALL_SCALAR_TYPES_WITH_COMPLEX_EXCEPT_COMPLEX_HALF(DEFINE_CAST)
AT_FORALL_QINT_TYPES(DEFINE_CAST)
#undef DEFINE_CAST

#define DEFINE_ITEM(T, name, _)   \
  template <>                     \
  inline T Tensor::item() const { \
    return item().to##name();     \
  }

AT_FORALL_SCALAR_TYPES_WITH_COMPLEX_EXCEPT_COMPLEX_HALF(DEFINE_ITEM)
#undef DEFINE_ITEM

} //namespace at<|MERGE_RESOLUTION|>--- conflicted
+++ resolved
@@ -1217,17 +1217,12 @@
 }
 #endif
 inline Tensor Tensor::slice(int64_t dim, int64_t start, int64_t end, int64_t step) const {
-<<<<<<< HEAD
-    static c10::OperatorHandle op = c10::Dispatcher::singleton().findSchema({"aten::slice", ""}).value();
+    static c10::OperatorHandle op = c10::Dispatcher::singleton().findSchema({"aten::slice", "Tensor"}).value();
     if (is_variable()) {
         return c10::Dispatcher::singleton().callUnboxedAutogradKernel<Tensor, const Tensor &, int64_t, int64_t, int64_t, int64_t>(op, *this, dim, start, end, step);
     } else {
         return c10::Dispatcher::singleton().lookup(op, type_id()).callUnboxed<Tensor, const Tensor &, int64_t, int64_t, int64_t, int64_t>(*this, dim, start, end, step);
     }
-=======
-    static auto table = globalATenDispatch().getOpTable("aten::slice.Tensor(Tensor(a) self, int dim=0, int start=0, int end=9223372036854775807, int step=1) -> Tensor(a)");
-    return table->getOp<Tensor (const Tensor &, int64_t, int64_t, int64_t, int64_t)>(tensorTypeIdToBackend(type_id()), is_variable())(*this, dim, start, end, step);
->>>>>>> 9dd57acf
 }
 inline std::tuple<Tensor,Tensor> Tensor::slogdet() const {
     static c10::OperatorHandle op = c10::Dispatcher::singleton().findSchema({"aten::slogdet", ""}).value();
@@ -1250,17 +1245,12 @@
     return table->getOp<Tensor (const Tensor &, int64_t, c10::optional<ScalarType>)>(tensorTypeIdToBackend(type_id()), is_variable())(*this, dim, dtype);
 }
 inline std::vector<Tensor> Tensor::split(int64_t split_size, int64_t dim) const {
-<<<<<<< HEAD
-    static c10::OperatorHandle op = c10::Dispatcher::singleton().findSchema({"aten::split", ""}).value();
+    static c10::OperatorHandle op = c10::Dispatcher::singleton().findSchema({"aten::split", "Tensor"}).value();
     if (is_variable()) {
         return c10::Dispatcher::singleton().callUnboxedAutogradKernel<std::vector<Tensor>, const Tensor &, int64_t, int64_t>(op, *this, split_size, dim);
     } else {
         return c10::Dispatcher::singleton().lookup(op, type_id()).callUnboxed<std::vector<Tensor>, const Tensor &, int64_t, int64_t>(*this, split_size, dim);
     }
-=======
-    static auto table = globalATenDispatch().getOpTable("aten::split.Tensor(Tensor(a) self, int split_size, int dim=0) -> Tensor(a)[]");
-    return table->getOp<std::vector<Tensor> (const Tensor &, int64_t, int64_t)>(tensorTypeIdToBackend(type_id()), is_variable())(*this, split_size, dim);
->>>>>>> 9dd57acf
 }
 inline std::vector<Tensor> Tensor::split_with_sizes(IntArrayRef split_sizes, int64_t dim) const {
     static c10::OperatorHandle op = c10::Dispatcher::singleton().findSchema({"aten::split_with_sizes", ""}).value();
@@ -2436,17 +2426,6 @@
         return c10::Dispatcher::singleton().lookup(op, type_id()).callUnboxed<Tensor, const Tensor &, const Tensor &, const Tensor &, Scalar, Scalar>(*this, batch1, batch2, beta, alpha);
     }
 }
-<<<<<<< HEAD
-inline Tensor & Tensor::addcmul_(const Tensor & tensor1, const Tensor & tensor2, Scalar value) {
-    static c10::OperatorHandle op = c10::Dispatcher::singleton().findSchema({"aten::addcmul_", ""}).value();
-    if (is_variable()) {
-        return c10::Dispatcher::singleton().callUnboxedAutogradKernel<Tensor &, Tensor &, const Tensor &, const Tensor &, Scalar>(op, *this, tensor1, tensor2, value);
-    } else {
-        return c10::Dispatcher::singleton().lookup(op, type_id()).callUnboxed<Tensor &, Tensor &, const Tensor &, const Tensor &, Scalar>(*this, tensor1, tensor2, value);
-    }
-}
-=======
->>>>>>> 9dd57acf
 inline Tensor & Tensor::addcdiv_(const Tensor & tensor1, const Tensor & tensor2, Scalar value) {
     static c10::OperatorHandle op = c10::Dispatcher::singleton().findSchema({"aten::addcdiv_", ""}).value();
     if (is_variable()) {
@@ -2684,8 +2663,12 @@
     }
 }
 inline Tensor & Tensor::addcmul_(const Tensor & tensor1, const Tensor & tensor2, Scalar value) {
-    static auto table = globalATenDispatch().getOpTable("aten::addcmul_(Tensor(a!) self, Tensor tensor1, Tensor tensor2, *, Scalar value=1) -> Tensor(a!)");
-    return table->getOp<Tensor & (Tensor &, const Tensor &, const Tensor &, Scalar)>(tensorTypeIdToBackend(type_id()), is_variable())(*this, tensor1, tensor2, value);
+    static c10::OperatorHandle op = c10::Dispatcher::singleton().findSchema({"aten::addcmul_", ""}).value();
+    if (is_variable()) {
+        return c10::Dispatcher::singleton().callUnboxedAutogradKernel<Tensor &, Tensor &, const Tensor &, const Tensor &, Scalar>(op, *this, tensor1, tensor2, value);
+    } else {
+        return c10::Dispatcher::singleton().lookup(op, type_id()).callUnboxed<Tensor &, Tensor &, const Tensor &, const Tensor &, Scalar>(*this, tensor1, tensor2, value);
+    }
 }
 inline Tensor Tensor::addcdiv(const Tensor & tensor1, const Tensor & tensor2, Scalar value) const {
     static c10::OperatorHandle op = c10::Dispatcher::singleton().findSchema({"aten::addcdiv", ""}).value();
