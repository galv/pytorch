--- conflicted
+++ resolved
@@ -210,22 +210,13 @@
 }
 
 std::tuple<Tensor, Tensor, Tensor>
-<<<<<<< HEAD
 unique_dim_cuda(const Tensor& self, const int64_t dim, const bool sorted, const bool return_inverse, const bool return_counts) {
   return AT_DISPATCH_ALL_TYPES(self.scalar_type(), "unique_dim", [&] {
-    return unique_dim_cuda_template<scalar_t>(self, dim, return_inverse, return_counts);
-=======
-_unique2_cuda(const Tensor& self, const bool sorted, const bool return_inverse, const bool return_counts) {
-  return AT_DISPATCH_ALL_TYPES(self.scalar_type(), "unique", [&] {
-    // The current CUDA implementation of unique always sort due to the
-    // lack of hashtable implementation in thrust
-    return unique_cuda_template<scalar_t>(self, false, return_inverse, return_counts);
->>>>>>> 829beba9
-  });
-}
-
-std::tuple<Tensor, Tensor, Tensor>
-<<<<<<< HEAD
+    return unique_dim_cuda_template<scalar_t>(self, dim, false, return_inverse, return_counts);
+  });
+}
+
+std::tuple<Tensor, Tensor, Tensor>
 unique_cuda(const Tensor& self, const bool sorted, const bool return_inverse, const bool return_counts, c10::optional<int64_t> dim) {
   if (dim.has_value()) {
     return unique_dim_cuda(self, dim.value(), sorted, return_inverse, return_counts);
@@ -234,11 +225,6 @@
     // The current CUDA implementation of unique always sort due to the
     // lack of hashtable implementation in thrust
     return unique_cuda_template<scalar_t>(self, return_inverse, return_counts);
-=======
-unique_dim_cuda(const Tensor& self, const int64_t dim, const bool sorted, const bool return_inverse, const bool return_counts) {
-  return AT_DISPATCH_ALL_TYPES(self.scalar_type(), "unique_dim", [&] {
-    return unique_dim_cuda_template<scalar_t>(self, dim, false, return_inverse, return_counts);
->>>>>>> 829beba9
   });
 }
 
