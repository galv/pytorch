--- conflicted
+++ resolved
@@ -83,43 +83,6 @@
   _(int, Int, i)                              \
   _(int64_t, Long, i)                         \
   _(float, Float, d)                          \
-<<<<<<< HEAD
-  _(double, Double, d)                        \
-  _(at::BFloat16, BFloat16, d)
-
-#define AT_FORALL_SCALAR_TYPES_AND_BOOL_EXCEPT_QINT(_) \
-  _(uint8_t, Byte, i)                                  \
-  _(int8_t, Char, i)                                   \
-  _(int16_t, Short, i)                                 \
-  _(int, Int, i)                                       \
-  _(int64_t, Long, i)                                  \
-  _(at::Half, Half, d)                                 \
-  _(float, Float, d)                                   \
-  _(double, Double, d)                                 \
-  _(bool, Bool, i)
-
-#define AT_FORALL_SCALAR_TYPES_EXCEPT_HALF(_) \
-  _(uint8_t, Byte, i)                         \
-  _(int8_t, Char, i)                          \
-  _(int16_t, Short, i)                        \
-  _(int, Int, i)                              \
-  _(int64_t, Long, i)                         \
-  _(float, Float, d)                          \
-  _(double, Double, d)                        \
-  _(c10::qint8, QInt8, i)                     \
-  _(c10::quint8, QUInt8, i)                   \
-  _(c10::qint32, QInt32, i)                   \
-  _(bool, Bool, i)
-
-#define AT_FORALL_SCALAR_TYPES_EXCEPT_HALF_AND_QINT(_) \
-  _(uint8_t, Byte, i)                                  \
-  _(int8_t, Char, i)                                   \
-  _(int16_t, Short, i)                                 \
-  _(int, Int, i)                                       \
-  _(int64_t, Long, i)                                  \
-  _(float, Float, d)                                   \
-=======
->>>>>>> 6fbec6a8
   _(double, Double, d)
 
 #define AT_FORALL_QINT_TYPES(_)  \
