--- conflicted
+++ resolved
@@ -95,7 +95,6 @@
   _(double, Double, d)                                 \
   _(bool, Bool, i)
 
-<<<<<<< HEAD
 #define AT_FORALL_SCALAR_TYPES_EXCEPT_HALF(_) \
   _(uint8_t, Byte, i)                         \
   _(int8_t, Char, i)                          \
@@ -109,8 +108,6 @@
   _(c10::qint32, QInt32, i)                   \
   _(bool, Bool, i)
 
-=======
->>>>>>> e835a78d
 #define AT_FORALL_SCALAR_TYPES_EXCEPT_HALF_AND_QINT(_) \
   _(uint8_t, Byte, i)                                  \
   _(int8_t, Char, i)                                   \
