r"""Importing this file includes common utility methods and base clases for
checking quantization api and properties of resulting modules.
"""
from __future__ import absolute_import, division, print_function, unicode_literals
import torch
import torch.nn.quantized as nnq
from common_utils import TestCase
from torch.quantization import QuantWrapper, QuantStub, DeQuantStub, default_qconfig

def test_only_eval_fn(model, calib_data):
    r"""
    Default evaluation function takes a torch.utils.data.Dataset or a list of
    input Tensors and run the model on the dataset
    """
    total, correct = 0, 0
    for data, target in calib_data:
        output = model(data)
        _, predicted = torch.max(output, 1)
        total += target.size(0)
        correct += (predicted == target).sum().item()
    return correct / total

<<<<<<< HEAD
default_loss_fn = torch.nn.CrossEntropyLoss()
def test_only_train_fn(model, train_data, loss_fn=default_loss_fn):
=======
_default_loss_fn = torch.nn.CrossEntropyLoss()
def test_only_train_fn(model, train_data, loss_fn=_default_loss_fn):
>>>>>>> e57b682a
    r"""
    Default train function takes a torch.utils.data.Dataset and train the model
    on the dataset
    """
    optimizer = torch.optim.Adam(model.parameters(), lr=0.001)
    train_loss, correct, total = 0, 0, 0
    for i in range(10):
        model.train()
        for data, target in train_data:
            optimizer.zero_grad()
            output = model(data)
<<<<<<< HEAD
            print(output.size(), target.size())
=======
>>>>>>> e57b682a
            loss = loss_fn(output, target)
            loss.backward()
            optimizer.step()
            train_loss += loss.item()
            _, predicted = torch.max(output, 1)
            total += target.size(0)
            correct += (predicted == target).sum().item()
<<<<<<< HEAD
=======
    return train_loss, correct, total
>>>>>>> e57b682a


# QuantizationTestCase used as a base class for testing quantization on modules
class QuantizationTestCase(TestCase):
    def setUp(self):
        self.calib_data = [(torch.rand(20, 5, dtype=torch.float), torch.randint(0, 1, (20,), dtype=torch.long)) for _ in range(20)]
        self.train_data = [(torch.rand(20, 5, dtype=torch.float), torch.randint(0, 1, (20,), dtype=torch.long)) for _ in range(20)]
        self.img_data = [(torch.rand(20, 3, 10, 10, dtype=torch.float), torch.randint(0, 1, (20,), dtype=torch.long))
                         for _ in range(20)]

    def checkNoPrepModules(self, module):
        r"""Checks the module does not contain child
            modules for quantization prepration, e.g.
            quant, dequant and observer
        """
        self.assertFalse(hasattr(module, 'quant'))
        self.assertFalse(hasattr(module, 'dequant'))

    def checkHasPrepModules(self, module):
        r"""Checks the module contains child
            modules for quantization prepration, e.g.
            quant, dequant and observer
        """
        self.assertTrue(hasattr(module, 'module'))
        self.assertTrue(hasattr(module, 'quant'))
        self.assertTrue(hasattr(module, 'dequant'))

    def checkObservers(self, module):
        r"""Checks the module or module's leaf descendants
            have observers in preperation for quantization
        """
        if hasattr(module, 'qconfig') and module.qconfig is not None and len(module._modules) == 0:
            self.assertTrue(hasattr(module, 'observer'))
        for child in module.children():
            self.checkObservers(child)

    def checkQuantDequant(self, mod):
        r"""Checks that mod has nn.Quantize and
            nn.DeQuantize submodules inserted
        """
        self.assertEqual(type(mod.quant), nnq.Quantize)
        self.assertEqual(type(mod.dequant), nnq.DeQuantize)

    def checkQuantizedLinear(self, mod):
        r"""Checks that mod has been swapped for an nnq.Linear
            module, the bias is qint32, and that the module
            has Quantize and DeQuantize submodules
        """
        self.assertEqual(type(mod.module), nnq.Linear)
        self.assertEqual(mod.module.bias.dtype, torch.qint32)
        self.checkQuantDequant(mod)

    def checkLinear(self, mod):
        self.assertEqual(type(mod), torch.nn.Linear)


# Below are a series of neural net models to use in testing quantization
class SingleLayerLinearModel(torch.nn.Module):
    def __init__(self):
        super(SingleLayerLinearModel, self).__init__()
        self.fc1 = torch.nn.Linear(5, 5).to(dtype=torch.float)

    def forward(self, x):
        x = self.fc1(x)
        return x

class TwoLayerLinearModel(torch.nn.Module):
    def __init__(self):
        super(TwoLayerLinearModel, self).__init__()
        self.fc1 = torch.nn.Linear(5, 8).to(dtype=torch.float)
        self.fc2 = torch.nn.Linear(8, 5).to(dtype=torch.float)

    def forward(self, x):
        x = self.fc1(x)
        x = self.fc2(x)
        return x

class LinearReluModel(torch.nn.Module):
    def __init__(self):
        super(LinearReluModel, self).__init__()
        self.fc = torch.nn.Linear(5, 5).to(dtype=torch.float)
        self.relu = torch.nn.ReLU()

    def forward(self, x):
        x = self.relu(self.fc(x))
        return x

class NestedModel(torch.nn.Module):
    def __init__(self):
        super(NestedModel, self).__init__()
        self.sub1 = LinearReluModel()
        self.sub2 = TwoLayerLinearModel()
        self.fc3 = torch.nn.Linear(5, 5).to(dtype=torch.float)

    def forward(self, x):
        x = self.sub1(x)
        x = self.sub2(x)
        x = self.fc3(x)
        return x

class InnerModule(torch.nn.Module):
    def __init__(self):
        super(InnerModule, self).__init__()
        self.fc1 = torch.nn.Linear(5, 8).to(dtype=torch.float)
        self.relu = torch.nn.ReLU()
        self.fc2 = torch.nn.Linear(8, 5).to(dtype=torch.float)

    def forward(self, x):
        return self.relu(self.fc2(self.relu(self.fc1(x))))

class WrappedModel(torch.nn.Module):
    def __init__(self):
        super(WrappedModel, self).__init__()
        self.qconfig = default_qconfig
        self.sub = QuantWrapper(InnerModule())
        self.fc = torch.nn.Linear(5, 5).to(dtype=torch.float)
        # don't quantize this fc
        self.fc.qconfig = None

    def forward(self, x):
        return self.fc(self.sub(x))

class ManualQuantModel(torch.nn.Module):
    r"""A Module with manually inserted `QuantStub` and `DeQuantStub`
    """
    def __init__(self):
        super(ManualQuantModel, self).__init__()
        self.qconfig = default_qconfig
        self.quant = QuantStub()
        self.dequant = DeQuantStub()
        self.fc = torch.nn.Linear(5, 5).to(dtype=torch.float)

    def forward(self, x):
        x = self.quant(x)
        x = self.fc(x)
        return self.dequant(x)

class ManualLinearQATModel(torch.nn.Module):
    r"""A Module with manually inserted `QuantStub` and `DeQuantStub`
    """
    def __init__(self):
        super(ManualLinearQATModel, self).__init__()
        self.qconfig = default_qconfig
        self.quant = QuantStub()
        self.dequant = DeQuantStub()
        self.fc1 = torch.nn.Linear(5, 5).to(dtype=torch.float)
        self.fc2 = torch.nn.Linear(5, 10).to(dtype=torch.float)

    def forward(self, x):
        x = self.quant(x)
        x = self.fc1(x)
        x = self.fc2(x)
        return self.dequant(x)

class ManualConvLinearQATModel(torch.nn.Module):
    r"""A module with manually inserted `QuantStub` and `DeQuantStub`
    and contains both linear and conv modules
    """
    def __init__(self):
        super(ManualConvLinearQATModel, self).__init__()
        self.qconfig = default_qconfig
        self.quant = QuantStub()
        self.dequant = DeQuantStub()
        self.conv = torch.nn.Conv2d(3, 5, kernel_size=3).to(dtype=torch.float)
        self.fc1 = torch.nn.Linear(320, 10).to(dtype=torch.float)
        self.fc2 = torch.nn.Linear(10, 10).to(dtype=torch.float)

    def forward(self, x):
<<<<<<< HEAD
        print('input:', x.shape)
        print('conv features', self.conv.in_channels, self.conv.out_channels, self.conv.kernel_size)
        print('conv weight:', self.conv.weight.shape)
        x = self.quant(x)
        print('after quant:', x.shape)
        x = self.conv(x)
        print('after conv:', x.shape)
        x = self.dequant(x)
        print('before view:', x.shape)
=======
        x = self.quant(x)
        x = self.conv(x)
        # TODO: we can remove these after view is supported
        x = self.dequant(x)
>>>>>>> e57b682a
        x = x.view(-1, 320).contiguous()
        x = self.quant(x)
        x = self.fc1(x)
        x = self.fc2(x)
        # print('after net:', x.shape)
        return self.dequant(x)<|MERGE_RESOLUTION|>--- conflicted
+++ resolved
@@ -20,13 +20,8 @@
         correct += (predicted == target).sum().item()
     return correct / total
 
-<<<<<<< HEAD
-default_loss_fn = torch.nn.CrossEntropyLoss()
-def test_only_train_fn(model, train_data, loss_fn=default_loss_fn):
-=======
 _default_loss_fn = torch.nn.CrossEntropyLoss()
 def test_only_train_fn(model, train_data, loss_fn=_default_loss_fn):
->>>>>>> e57b682a
     r"""
     Default train function takes a torch.utils.data.Dataset and train the model
     on the dataset
@@ -38,10 +33,6 @@
         for data, target in train_data:
             optimizer.zero_grad()
             output = model(data)
-<<<<<<< HEAD
-            print(output.size(), target.size())
-=======
->>>>>>> e57b682a
             loss = loss_fn(output, target)
             loss.backward()
             optimizer.step()
@@ -49,10 +40,7 @@
             _, predicted = torch.max(output, 1)
             total += target.size(0)
             correct += (predicted == target).sum().item()
-<<<<<<< HEAD
-=======
     return train_loss, correct, total
->>>>>>> e57b682a
 
 
 # QuantizationTestCase used as a base class for testing quantization on modules
@@ -221,22 +209,10 @@
         self.fc2 = torch.nn.Linear(10, 10).to(dtype=torch.float)
 
     def forward(self, x):
-<<<<<<< HEAD
-        print('input:', x.shape)
-        print('conv features', self.conv.in_channels, self.conv.out_channels, self.conv.kernel_size)
-        print('conv weight:', self.conv.weight.shape)
-        x = self.quant(x)
-        print('after quant:', x.shape)
-        x = self.conv(x)
-        print('after conv:', x.shape)
-        x = self.dequant(x)
-        print('before view:', x.shape)
-=======
         x = self.quant(x)
         x = self.conv(x)
         # TODO: we can remove these after view is supported
         x = self.dequant(x)
->>>>>>> e57b682a
         x = x.view(-1, 320).contiguous()
         x = self.quant(x)
         x = self.fc1(x)
