#pragma once

// Parse arguments to Python functions implemented in C++
// This is similar to PyArg_ParseTupleAndKeywords(), but specifically handles
// the types relevant to PyTorch and distinguishes between overloaded function
// signatures.
//
// Example:
//
//   static PythonArgParser parser({
//     "norm(Scalar p, int64_t dim, bool keepdim=False)",
//     "norm(Scalar p=2)",
//   });
//   ParsedArgs<3> parsed_args;
//   auto r = parser.parse(args, kwargs, parsed_args);
//   if (r.idx == 0) {
//     norm(r.scalar(0), r.int64(1), r.bool(0));
//   } else {
//     norm(r.scalar(0));
//   }
//
// We auto-generate most uses of PythonArgParser; the generated files
// are torch/csrc/autograd/generated/python_*.cpp
//
// Some gotchas that you should watch out for:
//
//    - Note [Order of overloads matters]
//      Order of overloads matters.  A set of input arguments may
//      bind to multiple argument specs; we will always pick the
//      first one in PythonArgParser.  However, when you are writing
//      overloads in, e.g., native_functions.yaml, you don't have to
//      worry about what order you write them, because the code
//      generation logic always gives the overloads a canonical
//      order, where Tensor overloads come first, before Scalar overloads.
//      This logic is in sort_declarations in
//      tools/autograd/gen_python_functions.py
//
//    - Zero-dim tensors (e.g., torch.tensor(2)) bind to both
//      Scalar and Tensor, UNLESS they require grad (in which case
//      they only bind to Tensor).


#include <torch/csrc/python_headers.h>

#include <torch/csrc/Device.h>
#include <torch/csrc/Dtype.h>
#include <torch/csrc/DynamicTypes.h>
#include <torch/csrc/Exceptions.h>
#include <torch/csrc/Generator.h>
#include <torch/csrc/MemoryFormat.h>
#include <torch/csrc/QScheme.h>
#include <torch/csrc/autograd/python_variable.h>
#include <torch/csrc/jit/tracer.h>
#include <torch/csrc/jit/ir.h>
#ifdef NAMEDTENSOR_ENABLED
#include <torch/csrc/python_dimname.h>
#endif
#include <torch/csrc/tensor/python_tensor.h>
#include <torch/csrc/utils/numpy_stub.h>
#include <torch/csrc/utils/object_ptr.h>
#include <torch/csrc/utils/python_numbers.h>
#include <torch/csrc/utils/python_strings.h>
#include <torch/csrc/utils/six.h>
#include <torch/csrc/autograd/variable.h>

#include <ATen/ATen.h>

#include <array>
#include <cstddef>
#include <memory>
#include <sstream>
#include <string>
#include <vector>

namespace torch {

enum class ParameterType {
  TENSOR, SCALAR, INT64, DOUBLE, TENSOR_LIST, INT_LIST, GENERATOR,
  BOOL, STORAGE, PYOBJECT, SCALARTYPE, LAYOUT, MEMORY_FORMAT, DEVICE, STRING,
<<<<<<< HEAD
  DIMNAME, DIMNAME_LIST,
=======
  DIMNAME, DIMNAME_LIST, QSCHEME
>>>>>>> 04086973
};

struct FunctionParameter;
struct FunctionSignature;
struct PythonArgs;

// Contains bound Python arguments in declaration order
template<int N>
struct ParsedArgs {
  ParsedArgs() : args() { }
  PyObject* args[N];
};

struct PythonArgParser {
  explicit PythonArgParser(std::vector<std::string> fmts, bool traceable=false);

  template<int N>
  inline PythonArgs parse(PyObject* args, PyObject* kwargs, ParsedArgs<N>& dst);

private:
  [[noreturn]]
  void print_error(PyObject* args, PyObject* kwargs, PyObject* parsed_args[]);
  PythonArgs raw_parse(PyObject* args, PyObject* kwargs, PyObject* parsed_args[]);

  std::vector<FunctionSignature> signatures_;
  std::string function_name;
  ssize_t max_args;
  bool traceable;
};

struct PythonArgs {
  PythonArgs(int idx, bool traceable, const FunctionSignature& signature, PyObject** args)
    : idx(idx)
    , traceable(traceable)
    , signature(signature)
    , args(args) {}

  int idx;
  bool traceable;
  const FunctionSignature& signature;
  PyObject** args;

  inline at::Tensor tensor(int i);
  inline at::Scalar scalar(int i);
  inline at::Scalar scalarWithDefault(int i, at::Scalar default_scalar);
  inline std::vector<at::Tensor> tensorlist(int i);
  template<int N>
  inline std::array<at::Tensor, N> tensorlist_n(int i);
  inline std::vector<int64_t> intlist(int i);
  inline std::vector<int64_t> intlistWithDefault(int i, std::vector<int64_t> default_intlist);
  inline at::Generator* generator(int i);
  inline at::Storage storage(int i);
  inline at::ScalarType scalartype(int i);
  inline at::ScalarType scalartypeWithDefault(int i, at::ScalarType default_scalartype);
  inline c10::optional<at::ScalarType> scalartypeOptional(int i);
  inline c10::optional<at::Scalar> scalarOptional(int i);
  inline c10::optional<int64_t> toInt64Optional(int i);
  inline c10::optional<bool> toBoolOptional(int i);
  inline const THPLayout& layout(int i);
  inline const THPLayout& layoutWithDefault(int i, const THPLayout& default_layout);
  inline at::Device device(int i);
  inline at::Device deviceWithDefault(int i, const at::Device& default_device);
  inline c10::optional<at::Device> deviceOptional(int i);
#ifdef NAMEDTENSOR_ENABLED
  inline c10::optional<std::vector<at::Dimname>> toDimnameListOptional(int i);
#endif
  inline at::MemoryFormat toMemoryFormat(int i);
  inline at::QScheme toQScheme(int i);
  inline std::string string(int i);
  inline PyObject* pyobject(int i);
  inline int64_t toInt64(int i);
  inline int64_t toInt64WithDefault(int i, int64_t default_int);
  inline double toDouble(int i);
  inline double toDoubleWithDefault(int i, double default_double);
  inline bool toBool(int i);
  inline bool toBoolWithDefault(int i, bool default_bool);
  inline bool isNone(int i);
};

struct FunctionSignature {
  explicit FunctionSignature(const std::string& fmt);

  bool parse(PyObject* args, PyObject* kwargs, PyObject* dst[], bool raise_exception);
  std::string toString() const;

  std::string name;
  std::vector<FunctionParameter> params;
  ssize_t min_args;
  ssize_t max_args;
  ssize_t max_pos_args;
  bool hidden;
  bool deprecated;
};

struct FunctionParameter {
  FunctionParameter(const std::string& fmt, bool keyword_only);

  bool check(PyObject* obj);
  void set_default_str(const std::string& str);
  std::string type_name() const;

  ParameterType type_;
  bool optional;
  bool allow_none;
  bool keyword_only;
  bool allow_numbers_as_tensors = false;
  int size;
  std::string name;
  // having this as a raw PyObject * will presumably leak it, but these are only held by static objects
  // anyway, and Py_Finalize can already be called when this is destructed.
  PyObject *python_name;
  at::SmallVector<PyObject *, 5> numpy_python_names;
  at::Scalar default_scalar;
  std::vector<int64_t> default_intlist;
  union {
    bool default_bool;
    int64_t default_int;
    double default_double;
    at::ScalarType default_scalartype;
    THPLayout* default_layout;
  };
};

template<int N>
inline PythonArgs PythonArgParser::parse(PyObject* args, PyObject* kwargs, ParsedArgs<N>& dst) {
  if (N < max_args) {
    throw ValueError("PythonArgParser: dst ParsedArgs buffer does not have enough capacity, expected %d (got %d)",
        (int)max_args, N);
  }
  return raw_parse(args, kwargs, dst.args);
}

inline at::Tensor PythonArgs::tensor(int i) {
  PyObject* obj = args[i];
  if (!obj) return at::Tensor();
  if (!THPVariable_Check(obj)) {
    at::Scalar scalar;
    if (THPUtils_checkLong(obj)) {
      scalar = at::Scalar(THPUtils_unpackLong(obj));
    } else if (THPUtils_checkDouble(obj)) {
      scalar = at::Scalar(THPUtils_unpackDouble(obj));
    } else {
      // NB: Are you here because you passed None to a Variable method,
      // and you expected an undefined tensor to be returned?   Don't add
      // a test for Py_None here; instead, you need to mark the argument
      // as *allowing none*; you can do this by writing 'Tensor?' instead
      // of 'Tensor' in the ATen metadata.
      throw TypeError("expected Tensor as argument %d, but got %s", i,
          Py_TYPE(obj)->tp_name);
    }
    auto tensor = scalar_to_tensor(scalar);
    tensor.unsafeGetTensorImpl()->set_wrapped_number(true);
    return autograd::make_variable(tensor);
  }
  return reinterpret_cast<THPVariable*>(obj)->cdata;
}

inline at::Scalar PythonArgs::scalar(int i) {
  return scalarWithDefault(i, signature.params[i].default_scalar);
}

inline at::Scalar PythonArgs::scalarWithDefault(int i, at::Scalar default_scalar) {
  if (!args[i]) return default_scalar;
  // Zero-dim tensors are converted to Scalars as-is. Note this doesn't currently
  // handle most NumPy scalar types except np.float64.
  if (THPVariable_Check(args[i])) {
    return ((THPVariable*)args[i])->cdata.item();
  }
  if (THPUtils_checkLong(args[i])) {
    return at::Scalar(static_cast<int64_t>(THPUtils_unpackLong(args[i])));
  }

  if (PyComplex_Check(args[i])) {
    return at::Scalar(THPUtils_unpackComplexDouble(args[i]));
  }
  return at::Scalar(THPUtils_unpackDouble(args[i]));
}

inline c10::optional<at::Scalar> PythonArgs::scalarOptional(int i) {
  if (!args[i]) return c10::nullopt;
  return scalar(i);
}

inline std::vector<at::Tensor> PythonArgs::tensorlist(int i) {
  if (!args[i]) return std::vector<at::Tensor>();
  auto tuple = six::isTuple(args[i]);
  THPObjectPtr arg = six::maybeAsTuple(args[i]);
  auto size = tuple ? PyTuple_GET_SIZE(arg.get()) : PyList_GET_SIZE(arg.get());
  std::vector<at::Tensor> res(size);
  for (int idx = 0; idx < size; idx++) {
    PyObject* obj = tuple ? PyTuple_GET_ITEM(arg.get(), idx) : PyList_GET_ITEM(arg.get(), idx);
    if (!THPVariable_Check(obj)) {
      throw TypeError("expected Tensor as element %d in argument %d, but got %s",
                 idx, i, Py_TYPE(obj)->tp_name);
    }
    res[idx] = reinterpret_cast<THPVariable*>(obj)->cdata;
  }
  return res;
}

template<int N>
inline std::array<at::Tensor, N> PythonArgs::tensorlist_n(int i) {
  auto res = std::array<at::Tensor, N>();
  if (!args[i]) return res;
  auto tuple = six::isTuple(args[i]);
  THPObjectPtr arg = six::maybeAsTuple(args[i]);
  auto size = tuple ? PyTuple_GET_SIZE(arg.get()) : PyList_GET_SIZE(arg.get());
  if (size != N) {
    throw TypeError("expected tuple of %d elements but got %d", N, (int)size);
  }
  for (int idx = 0; idx < size; idx++) {
    PyObject* obj = tuple ? PyTuple_GET_ITEM(arg.get(), idx) : PyList_GET_ITEM(arg.get(), idx);
    if (!THPVariable_Check(obj)) {
      throw TypeError("expected Tensor as element %d in argument %d, but got %s",
                 idx, i, Py_TYPE(obj)->tp_name);
    }
    res[idx] = reinterpret_cast<THPVariable*>(obj)->cdata;
  }
  return res;
}

inline std::vector<int64_t> PythonArgs::intlist(int i) {
  return intlistWithDefault(i, signature.params[i].default_intlist);
}

inline std::vector<int64_t> PythonArgs::intlistWithDefault(int i, std::vector<int64_t> default_intlist) {
  if (!args[i]) return default_intlist;
  PyObject* arg = args[i];
  auto size = signature.params[i].size;
  if (size > 0 && THPUtils_checkLong(arg)) {
    return std::vector<int64_t>(size, THPUtils_unpackIndex(arg));
  }
  auto tuple = PyTuple_Check(arg);
  size = tuple ? PyTuple_GET_SIZE(arg) : PyList_GET_SIZE(arg);
  std::vector<int64_t> res(size);
  for (int idx = 0; idx < size; idx++) {
    PyObject* obj = tuple ? PyTuple_GET_ITEM(arg, idx) : PyList_GET_ITEM(arg, idx);
    try {
      // Elements of torch.Size are tensors during tracing, and we need to record extra
      // information before they are turned into an IntArrayRef
      if (traceable && jit::tracer::isTracing() && THPVariable_Check(obj)) {
        auto & var = THPVariable_Unpack(obj);
        jit::tracer::ArgumentStash::stashIntArrayRefElem(
            signature.params[i].name, size, idx, var);
        res[idx] = var.item<int64_t>();
        continue;
      } else {
        res[idx] = THPUtils_unpackIndex(obj);
      }
    } catch (const std::exception &e) {
      throw TypeError("%s(): argument '%s' must be %s, but found element of type %s at pos %d",
          signature.name.c_str(), signature.params[i].name.c_str(),
          signature.params[i].type_name().c_str(), Py_TYPE(obj)->tp_name, idx + 1);
    }
  }
  return res;
}

inline at::ScalarType PythonArgs::scalartypeWithDefault(int i, at::ScalarType default_scalartype) {
  if (!args[i]) return default_scalartype;
  return scalartype(i);
}

inline at::ScalarType PythonArgs::scalartype(int i) {
  if (!args[i]) {
    auto scalartype = signature.params[i].default_scalartype;
    return (scalartype == at::ScalarType::Undefined) ?
            torch::tensors::get_default_scalar_type() : scalartype;
  }
  PyObject *obj = args[i];
  if (obj == (PyObject*)&PyFloat_Type) {
    return at::ScalarType::Double;
  }
  if (obj == (PyObject*)&PyBool_Type) {
    return at::ScalarType::Bool;
  }
  if (obj == (PyObject*)&PyLong_Type
#if PY_MAJOR_VERSION == 2
      || obj == (PyObject*)&PyInt_Type
#endif
  ) {
    return at::ScalarType::Long;
  }
  return reinterpret_cast<THPDtype*>(obj)->scalar_type;
}

inline c10::optional<at::ScalarType> PythonArgs::scalartypeOptional(int i) {
  if (!args[i])
    return c10::nullopt;
  return scalartype(i);
}

inline const THPLayout& PythonArgs::layout(int i) {
  if (!args[i]) return *signature.params[i].default_layout;
  return *reinterpret_cast<THPLayout*>(args[i]);
}

inline const THPLayout& PythonArgs::layoutWithDefault(int i, const THPLayout& default_layout) {
  if (!args[i]) return default_layout;
  return layout(i);
}

static std::string cuda_str = "cuda";
static std::string cpu_str = "cpu";
static std::string cuda_prefix = "cuda:";
static std::string cpu_prefix = "cpu:";

inline at::Device PythonArgs::device(int i) {
  if (!args[i]) {
    const auto& default_tensor_type = torch::tensors::get_default_tensor_type();
    return at::Device(default_tensor_type.device_type());
  }
  if (THPDevice_Check(args[i])) {
    const auto device = reinterpret_cast<THPDevice*>(args[i]);
    return device->device;
  }
  if (THPUtils_checkLong(args[i])) {
    const auto device_index = THPUtils_unpackLong(args[i]);
    TORCH_CHECK(device_index >= 0, "Device index must not be negative");
    return at::Device(at::DeviceType::CUDA, device_index);
  }
  const std::string &device_str = THPUtils_unpackString(args[i]);
  return at::Device(device_str);
}

inline at::Device PythonArgs::deviceWithDefault(int i, const at::Device& default_device) {
  if (!args[i]) return default_device;
  return device(i);
}

inline c10::optional<at::Device> PythonArgs::deviceOptional(int i) {
  if (!args[i])
    return c10::nullopt;
  return device(i);
}

#ifdef NAMEDTENSOR_ENABLED
inline c10::optional<std::vector<at::Dimname>> PythonArgs::toDimnameListOptional(int i) {
  if (!args[i]) return c10::nullopt;
  PyObject* arg = args[i];
  auto tuple = PyTuple_Check(arg);
  auto size = tuple ? PyTuple_GET_SIZE(arg) : PyList_GET_SIZE(arg);
  std::vector<at::Dimname> res;
  res.reserve(size);
  for (int idx = 0; idx < size; idx++) {
    PyObject* obj = tuple ? PyTuple_GET_ITEM(arg, idx) : PyList_GET_ITEM(arg, idx);
    res.push_back(THPDimname_parse(obj));
  }
  return res;
}
#endif

inline at::MemoryFormat PythonArgs::toMemoryFormat(int i) {
  if (!args[i]) return at::MemoryFormat::Any;
  TORCH_CHECK(THPMemoryFormat_Check(args[i]), "memory_format arg must be an instance of the torch.memory_format");
  const auto memory_format = reinterpret_cast<THPMemoryFormat*>(args[i]);
  return memory_format->memory_format;
}

inline at::QScheme PythonArgs::toQScheme(int i) {
  if (!args[i]) return at::kPerTensorAffine;
  AT_CHECK(THPQScheme_Check(args[i]), "qscheme arg must be an instance of the torch.qscheme");
  const auto qscheme = reinterpret_cast<THPQScheme*>(args[i]);
  return qscheme->qscheme;
}

inline std::string PythonArgs::string(int i) {
  if (!args[i]) return "";
  return THPUtils_unpackString(args[i]);
}

inline int64_t PythonArgs::toInt64(int i) {
  if (!args[i]) return signature.params[i].default_int;
  if (traceable && jit::tracer::isTracing() && THPVariable_Check(args[i])) {
    auto & var = THPVariable_Unpack(args[i]);
    jit::tracer::ArgumentStash::stashValue(
        signature.params[i].name, idx, var, jit::IntType::get());
  }
  return THPUtils_unpackLong(args[i]);
}

inline int64_t PythonArgs::toInt64WithDefault(int i, int64_t default_int) {
  if (!args[i]) return default_int;
  return toInt64(i);
}

inline c10::optional<int64_t> PythonArgs::toInt64Optional(int i) {
  if (!args[i])
    return c10::nullopt;
  return toInt64(i);
}

inline c10::optional<bool> PythonArgs::toBoolOptional(int i) {
  if (!args[i]) {
    return c10::nullopt;
  }
  return toBool(i);
}

inline double PythonArgs::toDouble(int i) {
  if (!args[i]) return signature.params[i].default_double;
  return THPUtils_unpackDouble(args[i]);
}

inline double PythonArgs::toDoubleWithDefault(int i, double default_double) {
  if (!args[i]) return default_double;
  return toDouble(i);
}

inline bool PythonArgs::toBool(int i) {
  if (!args[i]) return signature.params[i].default_bool;
  return args[i] == Py_True;
}

inline bool PythonArgs::toBoolWithDefault(int i, bool default_bool) {
  if (!args[i]) return default_bool;
  return toBool(i);
}

inline bool PythonArgs::isNone(int i) {
  return args[i] == nullptr;
}

inline at::Generator* PythonArgs::generator(int i) {
  if (!args[i]) return nullptr;
  return reinterpret_cast<THPGenerator*>(args[i])->cdata;
}

inline at::Storage PythonArgs::storage(int i) {
  if (!args[i]) return at::Storage();
  return createStorage(args[i]);
}

inline PyObject* PythonArgs::pyobject(int i) {
  if (!args[i]) return Py_None;
  return args[i];
}

} // namespace torch<|MERGE_RESOLUTION|>--- conflicted
+++ resolved
@@ -77,11 +77,7 @@
 enum class ParameterType {
   TENSOR, SCALAR, INT64, DOUBLE, TENSOR_LIST, INT_LIST, GENERATOR,
   BOOL, STORAGE, PYOBJECT, SCALARTYPE, LAYOUT, MEMORY_FORMAT, DEVICE, STRING,
-<<<<<<< HEAD
-  DIMNAME, DIMNAME_LIST,
-=======
   DIMNAME, DIMNAME_LIST, QSCHEME
->>>>>>> 04086973
 };
 
 struct FunctionParameter;
