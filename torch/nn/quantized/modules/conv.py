--- conflicted
+++ resolved
@@ -62,7 +62,6 @@
 
     @property
     def weight(self):
-        # TODO: upack
         return self._packed_weight
 
     @weight.setter
@@ -81,11 +80,7 @@
                          scale=self.scale,
                          zero_point=self.zero_point,
                          dtype=torch.quint8,
-<<<<<<< HEAD
-                         prepacked=True)
-=======
                          prepacked=True).permute([0, 3, 1, 2]).contiguous()
->>>>>>> e57b682a
 
 
     @staticmethod
